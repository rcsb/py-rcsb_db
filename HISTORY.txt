--- conflicted
+++ resolved
@@ -373,12 +373,9 @@
  24-Jul-2025  V1.804 Switch to lower-case for CSM ID list generation (for incremental BCIF/image workflow updates)
  13-Aug-2025  V1.805 Make use of configured port number in constructing MongoDB URI string
   2-Sep-2025  V1.806 Error handling in RepoLoadWorkflow and other improvements relevant to bcif incremental workflow
-<<<<<<< HEAD
- 10-Sep-2025  V1.807 Adjustments to schema builder tools needed for merging DW schemas with ExDB schemas;
+ 10-Sep-2025  V1.807 Fault-tolerance for RepoLoadWorkflow splitIdListAndWriteToFiles
+ 22-Sep-2025  V1.808 Adjustments to schema builder tools needed for merging DW schemas with ExDB schemas;
                      Add support for making manually-configured categories and attributes "required" in JSON schemas;
                      Add support for providing dictionary of indexes to create during MongoDB document load;
                      Add support for nested subcategories needed for merging ExDB and DW;
-                     Change usage of "databaseName" to "collectionGroupName" (where appropriate) to generalize terminology
-=======
- 10-Sep-2025  V1.807 Fault-tolerance for RepoLoadWorkflow splitIdListAndWriteToFiles
->>>>>>> 1321b095
+                     Change usage of "databaseName" to "collectionGroupName" (where appropriate) to generalize terminology