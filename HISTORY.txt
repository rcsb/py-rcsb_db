# RCSB_DB HISTORY

11-Mar-2018  - Py2->Py3 and refactored for python packaging tools
 4-Jul-2018  - V0.12 reformulate schema definitions directly from dictionary
               metadata and targeted helper functions.
20-Jul-2018    V0.13 overhaul static schema management
28-Jul-2018    V0.14 corrections for selection and type filters and object size pruning
20-Aug-2018.   V0.15 added sliced collections (e.g. entity or canonical identifier),
               JSON schema description of collections, sfx/xfel examples, dictionary
               methods implemented in helper classes, and incremental repository metadata
               updates.
25-Aug-2018    V0.16 split out rcsb.utils.config, rcsb.utils.io, rcsb.utils.multiproc and
               mock-data as a shared submodule for test data. Merged branch ' namespace'
               back into master.
28-Aug-2018    V0.17 rename console scripts directory to avoid conflict with reserved keyword in Py2.
 9-Sep-2018    V0.18 add support for multi-level JSON schema generation and validation,
               integrate linking CIF methods to generate content at load time, add core
               assembly collection, add cardinal identifiers in new categories to each
               core collection, and enum normalization as a data transformation filter operation.
11-Sep-2018    V0.19 add dictionary method for citation author aggregation
                     adjust cardinality of entity and assembly identifier categories
14-Sep-2018    V0.20 Require at least one record in any array type, adjust constraints on iterables.
18-Sep-2018    V0.21 Require homogeneous categories/classes in JSON schema production.
22-Sep-2018    V0.22 Add method to generate _pdbx_struct_assembly.rcsb_candidate_assembly
10-Oct-2018    V0.23 Add date format to schema definitions; generate schemas and add validation tests
                     for repository_holdings, entity_sequence_clusters, and data_exchange schema types;
                     extend derived content for core_entry and core_entity collections;
                     add subcategory aggregation feature; and refactor api for helper methods.
12-Oct-2018    V0.24 Add rcsb_repository_holdings_transferred and  rcsb_repository_holdings_insilico_models,
                     make datetime type mappings the same as date, check for empty required properties for
                     subcategory aggregates
28-Oct-2018    V0.25 Move local helper method configuration to common YAML configuration, restore some missing
                     modules for cockroach and crate server types,  add category rcsb_accession_info in core_entry,
                     make audit_authors an iterable type in categories rcsb_repository_holdings_transferred,
                     rcsb_repository_holdings_insilico_models, and rcsb_repository_holdings_unreleased,
                     verify data types in sequence cluster collections.
13-Nov-2018    V0.26 Add chemical component and bird chemical component core collections with convenience
                   categories rcsb_chem_comp_info, rcsb_chem_comp_synonyms, rcsb_chem_comp_descriptor,
                   and rcsb_chem_comp_target. Add convenience category rcsb_entry_info in pdbx_core core_entry
                   collection.  Include correspondence details for DrugBank and CCDC/CSD.
                   Add dictionary methods to filter core entry objects by experiment type to
                   remove largely vacuous categories.  Add new CLI entry point for schema generation.
27-Nov-2018    V0.27 resolve inconsistent handling of multiple sources for antibody molecule types. Add
                   dictionary method rcsb_file_block_by_method add item pdbx_chem_comp_audit.ordinal to replace
                   the primary key for this category.    Add new mechanism to inject private document key
                   attributes to support Solr access and indexing.  (Feature branch  multisourcefix). Extend
                   repository holdings collection with prerelease sequences and extended content types for
                   the current repository state.
28-Nov-2018    V0.28 minor update to FASTA sequence content type to repository holdings current inventory and
               adjustments in constraints for rcsb_entry_info category production
30-Nov-2018    V0.29 branch birdconsolidate includes mashup of all BIRD definition data, additional content
               types in current repository holdings with adjustments to filter obsolete entries, various
               additional categories added to core entry collection.
 1-Dec-2018    V0.30  Adjustments for roundtrip CI/CD
 2-Dec-2018    V0.31 Fixes for expansion of semi-colon separated value types, add methods to
               include NCBI scientific and common names.
 3-Dec-2018    V0.32 interim update for troubleshooting entity collection load issues, adding search indices
               for core collections, adding optional private identifier chemical component identifiers for non-polymer
               entities, adjustments to bird core citation schema.
 9-Dec-2018    V0.33 Add _pdbx_reference_molecule.class, _pdbx_reference_molecule.type, Add categories drugbank_info
               and drugbank_target, add method rcsb_add_bird_entity_identifiers, add  _rcsb_entry_info.solvent_entity_count
               and adjust counts to include solvent.  Add consolidated loader for BIRD data, add loader for DrugBank
               corresponding data from rcsb.utils.chemref.    Add CLI option for loading integrated chemical reference data.
               Move time consuming schema validation tests to separate subdirectory.  Add mandatory option for injected
               private keys.  Resolve schema loading issues with current chemical component and BIRD definitions.
 12-Dec-2018   V0.34 Add rcsb_entity_id identifiers in categories struct_ref_seq and struct_ref_seq_dif.Add category rcsb_entity_poly_info
               as the basis for a new core collection core_entity_monomer. Adjust logic for reporting assembly format availability.
 13-Dec-2018   V0.35 Add ihm_dev collection and support for I/HM repository model files
 18-Dec-2018   V0.36 Add _entity_poly.rcsb_prd_id and configuration to include private key for BIRD identifier in the core_entity collection.'
  7-Jan-2019   V0.37 Simplify and consolidate site specific configuration options, streamline cli scripts, and consolidate common
               schema access and building methods in SchemaDefUtil() (feature branch configpath)
  9-Jan-2019   V0.38 Introduce a new data transformation filter for XML character references and miscellaneous related changes.
 10-Jan-2019   V0.39 Adjustments to improve diagnostics relative remaining data issues observed loading latest data files, and
               tuning of classification for RCSB candidate assemblies.
 17-Jan-2019   V0.40 adjust handling of document replacement in sliced collections
 25-Jan-2019   V0.41 schema extension for DrugBank core collection
 16-Feb-2019   V0.42 Add entity_instance_core support, add content type merging feature to allow consolidation of data artifacts
               prior to data load processing, and overhaul the slice processing to improve performance.
 18-Feb-2019   V0.43 provide a more graceful handling of empty slices,
 19-Feb-2019   V0.44 add slice support for pdbx_validate_* categories, and adjust category exclusions for the entity_core collection.
 20-Feb-2019   V0.44 adding EntityInstanceExtractor.py preliminary version, adjust logging and cli script options.
#
 22-Feb-2019   V0.45 preliminary version of tools for validation load analysis.
  3-Mar-2019   V0.46 move validation analysis tools, EntityInstanceExtractor.py and related tests to package rcsb.utils.anal.
               Change helper criteria for identifying chemical component objects and warn for missing chem_comp_atom category cases.
               Change release filter for chem_comp_* collection to allow only status codes 'REL' and 'REF_ONLY' -
 14-Mar-2019   V0.47 Additional dictionary content and helper method support for -
                _entity.rcsb_macromolecular_names_combined,   _rcsb_entry_info.software_programs_combined,
                _rcsb_entity_container_identifiers.chem_comp_ligand, _rcsb_entity_container_identifiers.chem_comp_monomers,

                Added new data types int-csv and int-scsv

                Added automated subcategory aggregation in the general data processing pipeline.

                New sub-category taxonomy_lineage with items: _rcsb_entity_source_organism.taxonomy_lineage_id, _rcsb_entity_source_organism.taxonomy_lineage_name, _rcsb_entity_source_organism.taxonomy_lineage_depth
                and _rcsb_entity_host_organism.taxonomy_lineage_id, _rcsb_entity_host_organism.taxonomy_lineage_name,
                _rcsb_entity_host_organism.taxonomy_lineage_depth

                New sub-category rcsb_ec_lineage with items _entity.rcsb_ec_lineage_name _entity.rcsb_ec_lineage_id
                and _entity.rcsb_ec_lineage_depth

                Add_rcsb_schema_container_identifiers.schema_name, _rcsb_schema_container_identifiers.collection_name
                _rcsb_schema_container_identifiers.collection_schema_version

               Configuration changes to simplify the handling of versioning removing these from database and collection names
               and schema file names, version configuration now managed in separate configuration options,
               NCBI_TAXONOMY_LOCATOR removed, added configuration options NCBI_TAXONOMY_CACHE_PATH and ENZYME_CLASSIFICATION_CACHE_PATH,
               provide separate configuration options schema version assignment within collections,
               up-version api and json schema, add config option VRPT_REPO_PATH_ENV.

               chem_comp category attributes normalized between chem_comp_core and bird_chem_comp_core collections.
 17-Mar-2019   V0.48 adding subcategory aggregate rcsb_macromolecular_names_combined
 24-Mar-2019   V0.49 address missing category issues in chemical reference data collections, various changes to
               address schema validation exceptions introduced by additionalProperties: False.  Add consolidated
               EC item.   Extend taxonomy lineage to include leaf node.
 24-Mar-2019   V0.50 temporary adjustment for error handing for obsolete taxonomy ids.
 25-Mar-2019   V0.51 remap merged taxons and adjust exception handling for taxonomy lineage generation
 31-Mar-2019   V0.52 block_attributes: REF_PARENT_CATEGORY_NAME: REF_PARENT_ATTRIBUTE_NAME: to provide parent details for synthetic key
               add 'addParentRefs' in enforceOpts to write relative $ref properties to describe parent relationships.
                Address GitHub issues:
                        Failed int cast for None in DataTransformFactory #20 and
                        MySQL SchemaDefLoader skip zero values #19
  3-Apr-2019   V0.53 added private schema property _primary_key to mark attributes that are part of an object primary key.
               This feature is controlled by 'addPrimaryKey' enforceOpts property.
  7-Apr-2019   V0.54 adding support for integrating CATH and SCOP structural classifiers and sequence difference type counts.
 11-Apr-2019   V0.55 add tree loaders to etl cli tool, add entity_instance_validation, add a variety of counts, add atc codes.
 13-Apr-2019   V0.56 add prototypical json schema properties '_attribute_groups' mapped to subcategory id/labels.
 17-Apr-2019   V0.57/58 schema and cache adjustments for node tree loading
 25-Apr-2019   V0.59 adds parent source/host organism and polymer monomer counts
  3-May-2019   V0.60 adds helper support for attributes:
                   _rcsb_entry_info.deposited_polymer_monomer_count,
                   _rcsb_entry_info.polymer_entity_count_protein,
                   _rcsb_entry_info.polymer_entity_count_nucleic_acid,
                   _rcsb_entry_info.polymer_entity_count_nucleic_acid_hybrid,
                   _rcsb_entry_info.polymer_entity_count_DNA,
                   _rcsb_entry_info.polymer_entity_count_RNA,
                   _rcsb_entry_info.nonpolymer_ligand_entity_count
                   _rcsb_entry_info.selected_polymer_entity_types
                   _rcsb_entry_info.polymer_entity_taxonomy_count
                   _rcsb_entry_info.assembly_count
                and categories
                    rcsb_entity_instance_domain_scop
                    rcsb_entity_instance_domain_cath
  4-May-2019  V0.61 extend content in and categories rcsb_entity_instance_domain_scop
                    rcsb_entity_instance_domain_cath to support slicing
 18-May-2019  V0.62 add rcsb_assembly_info category to the core_assembly
                    adjust classification of ternary complexes extending enumeration for _rcsb_entry_info.selected_polymer_entity_types
                    add new classifier _rcsb_entry_info.na_polymer_entity_types
                    and removed _rcsb_entry_info.nonpolymer_ligand_entity_count
 20-May-2019  V0.63 Category rcsb_prot_sec_struct_info added to core_entity_instance and prune primary secondary structure
                    categories from this collection.
 21-May-2019  V0.64 Handle odd ordering of records in struct_ref_seq_dif
 29-Jun-2019  V0.65 Update development workflow, method code packaging,  and general housekeeping
  8-Aug-2019  V0.66 Refactoring dictionary method helpers and external resource provisioning to
                    reduce redundant processing and facilitate greater caching. Remove testing
                    dependencies on mock schemas and add explicit schema differencing to better
                    schema evolution. Add new helper methods for sites and connections and revise helper
                    methods for all entity and instance features.
 10-Sep-2019  V0.67 Adding extended metadata types, AtcProvider() and SiftsSummaryProvider().
 19-Sep-2019  V0.68 Eliminate private keys, revise/extend internal schema metadata, purge schema,
                    add polymer alignment methods.
 24-Sep-2019  V0.69 Add additional polymer_instance features and new polymer_instance_validations methods.
 25-Sep-2019  V0.70 Incorporate RCSB extensions in 'min' schemas add single collection specific identifiers core collections
                    Add missing required entry identifiers.
 25-Sep-2019  V0.71 Adjustments for edge cases and enums after full-load tests
 29-Sep-2019  V0.72 Further adjustments for edge cases and enums after full-load tests
 29-Sep-2019  V0.73 Parallelize merging content types in RepositoryProvider()
 29-Sep-2019  V0.74 Cleaning up more edge cases with missing or disorganized data
  6-Oct-2019  V0.75 Reorganize feature value within feature range and position subcategories
  7-Oct-2019  V0.76 Tweak sequence reference processing to better cope with inconsistencies and missing data.
  8-Oct-2019  V0.77 Upversion schema after successful build
 14-Oct-2019  V0.78 Add support for sequence isoforms, entry molecular weight, turn off SIFTS for
                    references and alignments,  and various schema adjusts.
 14-Oct-2019  V0.79 Add test cases and fix exceptions for missing sequence difference details.
 14-Oct-2019  V0.80 Fix linting issue and update documentation in configuration example file -
 16-Oct-2019  V0.81 Filter reference sequence assignments marked as self-reference - added tests for GO Id consistency
 17-Oct-2019  V0.82 Preserve annotations on self-referenced sequences for now/shift ATC depth
 19-Oct-2019  V0.83 Strip missing/empty values from subcategory aggregates/handle missing accession codes on struct_ref_seq records
 19-Oct-2019  V0.84 Abandon reliance on ref_id/align_id consistency in struct_ref_* categories.
 20-Oct-2019  V0.85 Update type, coverage and configuration for latest IHM dictionary update
 23-Oct-2019  V0.86 Add nesting property to objects with unit cardinality,
                    don't propagate exact-match/suggest search contexts to full-text
 25-Oct-2019  V0.87 Address a couple of anomalous sequence accession code issues and sync up mock repos
 26-Oct-2019  V0.88 Address anomalous non-polymer reference sequence records.
  2-Nov-2019  V0.89 Add bird specific citation handling methods and rerun
 23-Nov-2019  V0.90 Move pipeline to py38
  4-Dec-2019  V0.91 Add type specific entity collections (branch entity-type-division)
  5-Dec-2019  V0.92 Update search contexts for repository holdings.
  8-Dec-2019  V0.93 Partially handle odd cases of missing entity_poly category and adjust enumeration for nonpolymer instances features
                    Adjust error reporting in getProtSecStructFeatures(), tweak mandatory items for fiber diffraction, handle boundary
                    counts for cases with no macromolecules
 10-Dec-2019  V0.94  Adding aggregation of gene names, related annotation lineage, fixed miscellaneous counting issues
 14-Dec-2019  V0.941 Reorganize repository holdings collections
 15-Dec-2019  V0.942 Suppress SIFTS with primary data loading
 16-Dec-2019  V0.943 Extend normalizeCsvToList() to handle more inconsistent cases.
 16-Dec-2019  V0.944 Add workflow module and tests to facilitate Luigi integration.
 23-Dec-2019  V0.945 Add consolidated EC processing and disable auto search context filters
 04-Jan-2020  V0.946 Add support for rcsb_polymer_entity.rcsb_enzyme_class_combined_depth, set single process cache management on loading
 08-Jan-2020  V0.947 Add checks for missing entity gene names
 10-Jan-2020  V0.949 Update dependencies for rcsb.utils.struct
 20-Jan-2020  V0.950 pre-beta-rev-v1 - reorganizing assembly and feature categories, standardize on provenance_source, update enums
 25-Jan-2020  V0.951 nested schema extension adjustments
 27-Jan-2020  V0.952 configuration update updating ExDb collection names
 28-Jan-2020  V0.953 update configuration documentation and cleanup unused files
 29-Jan-2020  V0.954 finalize feature schema
 30-Jan-2020  V0.955 update dependencies
 30-Jan-2020  V0.956 Change PDBx MOCK repository organization from SANDBOX to FTP repository layout, handle missing data for
                     chromophores, and update configuration example file.
 30-Jan-2020  V0.957 Update dependency version for rcsb.utils.config
  2-Feb-2020  V0.958 Corrections keyword arguments in RepoLoadWorkflow()
  3-Feb-2020  V0.959 Split configuration file into site and schema portions
  5-Feb-2020  V0.960 Fix some inconsistencies among repository holdings collections and add consistency checks for
                     entity instance validation features
  6-Feb-2020  V0.961 Add additional chimeric and multi-reference test cases and suppress mongodb tracebacks on replace failures
  9-Feb-2020  V0.962 Cleanup combined software program list, separate tests to detect schema differences, add support for
                     schema updates to existing collections, update schema update CLI with compare methods.
 11-Feb-2020  V0.963 Expose upsertFlag on mongo update method wrapper.
 12-Feb-2020  V0.964 Extend entity and entity instance annotations with covalent linkage details
 12-Feb-2020  V0.965 Add model_ids to entry_container_identifiers and update dependencies
 14-Feb-2020  V0.966 Add MongoDb maintenance operations, point example config to development branch assets, update enums with
                     BIRD_MOLECULE_NAME.
 19-Feb-2020  V0.967 Initialize zero values for feature counts and coverage
 26-Feb-2020  V0.968 Add missing provenance source for rcsb_chem_comp_synonyms, filter case duplicates for taxonomy common
                     names, entity descriptions, and gene names.
  5-Mar-2020  V0.969 Allow category nested contexts and remote tests for Uniprot-core
 17-Mar-2020  V0.970 Add separate primary citation category and offset for zero based sequence database references
 24-Mar-2020  V0.971 Add support for rcsb_chem_comp_annotation and various fixes for schema builder.
 27-Mar-2020  V0.972 Add support for rcsb_repository_holdings_removed.repository_content_types
  1-Apr-2020  V0.973 Add test cases for pdbx_audit_revision_details.description
  1-Apr-2020  V0.974 Add test cases for RESID annotations
  5-Apr-2020  V0.975 Adjustments to logging details for sequence processing
  7-Apr-2020  V0.976 Add min/max for consolidated diffraction wavelength details
  8-Apr-2020  V0.977 Adjust handling of nested contexts for subcategories.
 17-Apr-2020  V0.978 Add rcsb_accession_info.has_released_experimental_data
 27-Apr-2020  V0.979 Adjustments for remediated carbohydrate data files, leave BIRD_* annotations solely in definition collections.
 30-Apr-2020  V0.980 New NMR repo holdings content types, specific configuration option added for ed maps list
  2-May-2020  V0.981 Restore out-of-sync repository holdings data processing module and update related tests
  8-May-2020  V0.982 Adding support for context_attribute_values and search path schema extensions.
 13-May-2020  V0.983 Adjustments to suppress materialization of an assembly of deposited coordinates
 15-May-2020  V0.984 Adjustments to suppress logging of missing assembly data
 16-May-2020  V0.985 Adding test case for branched entity replace test
 18-May-2020  V0.986 More complete object purge for loadType replace, explicitly filter heavy atoms in counting stats.
 19-May-2020  V0.987 Reduce verbose logging of memory usage and use alternative $regex filter for mongo purging
 21-May-2020  V0.988 Added additional methods to export search group and context statistics
 22-May-2020  V0.989 Adding auth to entity polymer sequence residue mapping item.
  3-Jun-2020  V0.990 Updating dependencies for rcsb.utils.validation and validation test conditions.
  4-Jun-2020  V0.991 Adding new flag for prerelease sequence availability
  5-Jun-2020  V0.992 Adding support for new enum DDL attributes.
 12-Jun-2020  V0.993 Adjustments to the labeling of site, occupancy and observed features
 17-Jun-2020  V0.994 Adjustments rcsb_repository_holdings_unreleased_entry collection
 18-Jun-2020  V0.995 Adding entity taxonomy count.
 25-Jun-2020  V0.996 Adding schema validation to automatically follow on from any load failures in mongo/PdbxLoader()
 25-Jun-2020  V0.997 Update dependencies
 30-Jun-2020  V0.998 Add partial reload of failed object salvage path
 10-Jul-2020  V0.999 Adding support for derivative branched entity methods
 15-Jul-2020  V1.100 Adding methods to export water counting statistics.
 28-Jul-2020  V1.200 Add stash server config options to example configuration file
 28-Jul-2020  V1.300 Tweak stash configuration
 30-Jul-2020  V1.400 Add PubChem and Pharos mapping
  5-Aug-2020  V1.500 Add carbohydrate content to rcsb_chem_comp_synonyms and rcsb_chem_comp_annotation
  8-Aug-2020  V1.610 Limit SIFTS summary data cached
 15-Aug-2020  V1.620 Update dependency version for CATH backup
 21-Aug-2020  V1.630 Turn on the carbohydrate type options.
 26-Aug-2020  V1.631 Adjust polymer type counting -
 29-Aug-2020  V1.632 Add fix for missing data collection resolution
 30-Aug-2020  V1.633 Fix issue with subcategory aggregates with unit cardinality
 10-Sep-2020  V1.634 Trap missing data type exception in schema construction
 24-Sep-2020  V1.635 Use alternative mapping from pdbx_poly_seq_scheme
  1-Oct-2020  V1.636 Change handling of chemical component synonyms
  7-Oct-2020  V1.637 Update sequence cluster data and config path
 12-Oct-2020  V1.638 Update modeled residue counts and add option to use selective internal enumerations.
 13-Oct-2020  V1.639 Update example data and configuration
 13-Oct-2020  V1.640 Cast examples in schema, adjust handling of internal enumeration fallbacks
 21-Oct-2020  V1.641 Add DrugBank brand names to rcsb_chem_comp_synonyms
 23-Oct-2020  V1.642 Add rcsb_repository_holdings_combined_entry collection
 24-Oct-2020  V1.643 Incorporate obsolete/supersede item in rcsb_repository_holdings_combined_entry
 28-Oct-2020  V1.644 Make reference alignment options accessible from the configuration file
 31-Oct-2020  V1.645 Add taxonomy identifier salvage method
  1-Nov-2030  V1.646 Extend taxonomy identifier salvage method
  6-Dec-2020  V1.647 Update database server configuration
  9-Dec-2020  V1.648 Add validation slider image repository content type
 16-Dec-2020  V1.649 Add hydrogen atom counts -
 28-Dec-2020  V1.650 Corrections to indexing in multiprocessing RepoScanUtils(), fix CLI test cases
  6-Jan-2021  V1.651 Enumeration updates for selected polymer types.
  8-Jan-2021  V1.652 Add mongodb distinct() method.
  8-Jan-2021  V1.653 Enumeration updates for selected polymer types.
 12-Jan-2021  V1.654 Add primary citation author ORCIDs
 15-Jan-2021  V1.655 Back out Protein/NA/Oligosaccharide selected polymer type for now
 16-Jan-2021  V1.656 Further enumeration updates for polymer types.
 28-Jan-2021  V1.657 RSRCC -> RSCC
 29-Jan-2021  V1.658 Expose OpenEye SMILES descriptors as RCSB descriptors
 30-Jan-2021  V1.659 Update rcsb.utils.taxonomy dependency to add fallback capability
 12-Feb-2021  V1.660 Add ligand validation score and generation category rcsb_nonpolymer_instance_validation_score
 15-Feb-2021  V1.661 Split out dictionary methods repository tools into rcsb.utils.dictionary and rcsb.utils.repository
 21-Feb-2021  V1.662 Integrating latest rcsb.utils.dictionary and rcsb.utils.repository.
 22-Feb-2021  V1.663 Further integration adjustments for rcsb.utils.dictionary.
 25-Feb-2021  V1.664 Update dependencies and pipeline config
  7-Mar-2021  V1.666 Handle inconsistent superseding data in repository holdings.
 12-Mar-2021  V1.667 Add separate processing of pdb-format update list inventory.
 18-Mar-2021  V1.668 Add support for embedded iterables within subcategory aggregates, add additional_properties
                     feature categories.
  7-Apr-2021  V1.669 Updates for corrections in DictionaryAPI() method name getFullDescendentList()
 28-Apr-2021  V1.670 Add content type for mmCIF format validation data
  4-May-2021  V1.671 Remove deprecated schema attribute rcsb_nested_indexing_context.context_attributes.search_paths
 19-May-2021  V1.673 Update dependencies in rcsb.utils.dictionary
 27-May-2021  V1.674 Update dependencies to rcsb.utils.dictionary
  2-Jun-2021  V1.675 Update dependencies to rcsb.utils.dictionary and diagnostic output
  3-Jun-2021  V1.676 Setting long description format to markdown - update pipeline config again
  5-Jun-2021  V1.677 Prune test cases
 10-Jun-2021  V1.679 Update dependencies to rcsb.utils.dictionary
 26-Jul-2021  V1.680 Update dependencies to rcsb.utils.dictionary, pipeline configuration, and example configuration
 27-Jul-2021  V1.681 Add support for provider exclusion filters to reduce test resource burden
 28-Jul-2021  V1.682 Adjustments for API extensions in DictMethodResourceProvider() and further culling of redundant unittests
 29-Jul-2021  V1.683 Adjustments for API extensions in RepoLoadWorkflow() and  dependency updates
  1-Aug-2021  V1.684 Add support for embedded iterables in json schema generation and support scanning obsolete entries.
  1-Aug-2021  V1.685 Adjust argument processing in RepoScanExec.py and update dependencies
  3-Aug-2021  V1.686 Update configuration example and dependencies
 25-Aug-2021  V1.687 Update dependencies
 26-Aug-2021  V1.688 Update dependencies
 28-Aug-2021  V1.689 Extend failure reporting for MongoDb PdbxLoader()
 28-Aug-2021  V1.690 Further adjustments in reporting for MongoDb PdbxLoader()
 10-Sep-2021  V1.691 Update dependencies for rcsb.utils.dictionary and rcsb.utils.io
 23-Sep-2021  V1.692 Simplify updates to RepoHoldingsDataPrep() for the update collection
 27-Sep-2021  V1.693 Add RepoHoldingsRemoteDataPrep and support for RepositoryProvider discoveryMode="remote"
 29-Sep-2021  V1.694 Make discovery mode an internal configuration property of RepositoryProvider()
  8-Oct-2021  V1.695 Pass configuration URLs to RepositoryHoldingsRemoteDataPrep() and
                     added support for building computed models schema
 16-Oct-2021  V1.696 Add validation and loading tests for computed models
 17-Oct-2021  V1.697 Standardize path details for computed models
 17-Oct-2021  V1.698 Change the path hierarchy for computed models
 16-Dec-2021  V1.699 Enforce pymongo version 3.12.0; latest release (4.0) results in self.__dbClient not being created successfully
 30-Mar-2022  V1.700 Add pdbx_comp_model_core database to CLI commands, and
                     Add support for loading id code lists for mongo PdbxLoader() (preliminary)
                     Exclude 'ma_' categories from being declared as mandatory
 20-Apr-2022  V1.701 Adding support for computed-model loading;
                     Updates to handle comp model local and global scores, as well as internal identifiers;
                     Add testRepoHoldingsRemoteDataPrep test case;
                     Enable use of cluster filename template configuration passed in by Luigi
 29-Jun-2022  V1.702 Remove unnecessary custom handling of computed-model identifiers (will now use the internally-modified entry.id)
<<<<<<< HEAD
 11-Oct-2022  V1.703 Update success/failure catching logic in RepoHoldingsEtlWorker; Add more logging information
=======
 23-Dec-2022  V1.703 Configuration changes to support tox 4
 26-Jan-2023  V1.704 Update MA_DICT_LOCATOR path in exdb-config-example.yml and add uchar5 to DataTypeApplicationInfo.py
>>>>>>> 17b3ac06
<|MERGE_RESOLUTION|>--- conflicted
+++ resolved
@@ -337,9 +337,5 @@
                      Add testRepoHoldingsRemoteDataPrep test case;
                      Enable use of cluster filename template configuration passed in by Luigi
  29-Jun-2022  V1.702 Remove unnecessary custom handling of computed-model identifiers (will now use the internally-modified entry.id)
-<<<<<<< HEAD
- 11-Oct-2022  V1.703 Update success/failure catching logic in RepoHoldingsEtlWorker; Add more logging information
-=======
  23-Dec-2022  V1.703 Configuration changes to support tox 4
- 26-Jan-2023  V1.704 Update MA_DICT_LOCATOR path in exdb-config-example.yml and add uchar5 to DataTypeApplicationInfo.py
->>>>>>> 17b3ac06
+ 26-Jan-2023  V1.704 Update MA_DICT_LOCATOR path in exdb-config-example.yml and add uchar5 to DataTypeApplicationInfo.py