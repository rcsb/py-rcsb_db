--- conflicted
+++ resolved
@@ -367,8 +367,5 @@
   7-Jan-2025  V1.727 Handle "None" values in vrpt data
  22-Jan-2025  V1.728 Add Imgs format option (for jpg/svg generation) to splitIdList()
  11-Feb-2025  V1.800 Removal of unused code and dependencies (MySQL, SQL, CockroachDB, CrateDB, and other accessory code snippets)
-<<<<<<< HEAD
-  4-Mar-2025  V1.801 Add support for IHM repository holdings and model file loading
-=======
  26-Mar-2025  V1.801 Add support for prepending content type and directory hash for splitIdList output
->>>>>>> bd415873
+  7-Apr-2025  V1.802 Add support for IHM repository holdings and model file loading