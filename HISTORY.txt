--- conflicted
+++ resolved
@@ -371,9 +371,6 @@
  14-May-2025  V1.802 Add support for IHM repository holdings and model file loading
   1-Jul-2025  V1.803 Error handling for splitIdListAndWriteToFiles
  24-Jul-2025  V1.804 Switch to lower-case for CSM ID list generation (for incremental BCIF/image workflow updates)
-<<<<<<< HEAD
-  2-AUG-2025  V1.805 Add support for nested subcategories needed for merging ExDB and DW
-=======
- 30-Jul-2025  V1.805 Adjustments to schema builder tools needed for merging DW schemas with ExDB schemas;
-                     Add support for providing dictionary of indexes to create during MongoDB document load
->>>>>>> 6a5d5382
+  6-Aug-2025  V1.805 Adjustments to schema builder tools needed for merging DW schemas with ExDB schemas;
+                     Add support for providing dictionary of indexes to create during MongoDB document load;
+                     Add support for nested subcategories needed for merging ExDB and DW