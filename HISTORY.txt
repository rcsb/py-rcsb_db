--- conflicted
+++ resolved
@@ -371,12 +371,9 @@
  14-May-2025  V1.802 Add support for IHM repository holdings and model file loading
   1-Jul-2025  V1.803 Error handling for splitIdListAndWriteToFiles
  24-Jul-2025  V1.804 Switch to lower-case for CSM ID list generation (for incremental BCIF/image workflow updates)
-<<<<<<< HEAD
- 13-Aug-2025  V1.805 Adjustments to schema builder tools needed for merging DW schemas with ExDB schemas;
+ 13-Aug-2025  V1.805 Make use of configured port number in constructing MongoDB URI string
+ 14-Aug-2025  V1.806 Adjustments to schema builder tools needed for merging DW schemas with ExDB schemas;
                      Add support for making manually-configured categories and attributes "required" in JSON schemas;
                      Add support for providing dictionary of indexes to create during MongoDB document load;
                      Add support for nested subcategories needed for merging ExDB and DW;
-                     Change usage of "databaseName" to "collectionGroupName" (where appropriate) to generalize terminology
-=======
- 13-Aug-2025  V1.805 Make use of configured port number in constructing MongoDB URI string
->>>>>>> d19acae7
+                     Change usage of "databaseName" to "collectionGroupName" (where appropriate) to generalize terminology