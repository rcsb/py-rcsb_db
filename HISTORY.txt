--- conflicted
+++ resolved
@@ -369,8 +369,6 @@
  11-Feb-2025  V1.800 Removal of unused code and dependencies (MySQL, SQL, CockroachDB, CrateDB, and other accessory code snippets)
  26-Mar-2025  V1.801 Add support for prepending content type and directory hash for splitIdList output
  14-May-2025  V1.802 Add support for IHM repository holdings and model file loading
-<<<<<<< HEAD
- 10-Jun-2025  V1.803 Adjustments to schema builder tools needed for merging DW schemas with ExDB schemas
-=======
   1-Jul-2025  V1.803 Error handling for splitIdListAndWriteToFiles
->>>>>>> 8538ecf1
+ 15-Jul-2025  V1.804 Adjustments to schema builder tools needed for merging DW schemas with ExDB schemas;
+                     Add support for providing dictionary of indexes to create during MongoDB document load