##
# File:    SchemaDefBuild.py
# Author:  J. Westbrook
# Date:    1-May-2018
# Version: 0.001 Initial version
#
# Updates:
#
#  9-May-2018 jdw integrate dictionary and file based (type/coverage) data.
#  7-Aug-2018 jdw add slice definitions converted to schema id references
# 13-Aug-2018 jdw Refine the role of includeContentClasses -
# 14-Aug-2018 jdw Return 'COLLECTION_DOCUMENT_ATTRIBUTE_NAMES' as a list
#  6-Sep-2018 jdw Generalize JSON schema generation method
# 14-Sep-2018 jdw Require at least one record in any array type, adjust constraints on iterables.
# 18-Sep-2018 jdw Constrain categories/class to homogeneous content
#  7-Oct-2018 jdw Add subCategory aggregation in the JSON schema generator
#  9-Oct-2018 jdw push the constructor arguments into the constructor as configuration options
# 12-Oct-2018 jdw filter empty required attributes in subcategory aggregates
# 24-Oct-2018 jdw update for new configuration organization
# 18-Nov-2018 jdw add COLLECTION_DOCUMENT_ATTRIBUTE_INFO
#  3-Dec-2018 jdw add INTEGRATED_CONTENT
#  6-Jan-2019 jdw update to the change in configuration for dataTypeInstanceFile
# 16-Jan-2019 jdw add 'COLLECTION_DOCUMENT_REPLACE_ATTRIBUTE_NAMES'
# 31-Mar-2019 jdw add  support for 'addParentRefs' in enforceOpts to include relative $ref properties
#                 to describe parent relationships
#  3-Apr-2019 jdw add experimental primary key property controlled by 'addPrimaryKey'
# 22-Aug-2019 jdw DictInfo() replaced with new ContentInfo()
# 28-Feb-2022 bv add support for mandatory sub-categories in json schema
# 21-Nov-2022 bv add support in json schema for min and unique items for sub-categories and iterable attributes
# 3-Aug-2025 bv add support in json schema for nested child subcategories needed for DW and ExDB merging
##
"""
Integrate dictionary metadata and file based (type/coverage) into internal and JSON/BSON schema defintions.


"""
__docformat__ = "restructuredtext en"
__author__ = "John Westbrook"
__email__ = "jwest@rcsb.rutgers.edu"
__license__ = "Apache 2.0"

# pylint: disable=too-many-lines

import copy
import logging
from collections import OrderedDict

from rcsb.db.define.DataTypeApiProvider import DataTypeApiProvider
from rcsb.db.define.ContentDefinition import ContentDefinition
from rcsb.utils.dictionary.DictionaryApiProviderWrapper import DictionaryApiProviderWrapper

logger = logging.getLogger(__name__)


class SchemaDefBuild(object):
    """Integrate dictionary metadata and file based(type/coverage) into internal and JSON/BSON schema defintions."""

    def __init__(self, schemaGroupName, cfgOb, configName="site_info_configuration", cachePath=None, includeContentClasses=None):
        """Integrate dictionary metadata and file based(type/coverage) into internal and JSON/BSON schema defintions.

        Args:
            schemaGroupName (str): schema name
            cfgOb (object): ConfigInfo() object instance
            configName (str): Config section name (default "site_info_configuration")
            cachePath (str): path to cached resources
            includeContentClasses (list, optional): content class list. Defaults to None.
        """
        # configName = "site_info_configuration"
        self.__cfgOb = cfgOb
        self.__schemaGroupName = schemaGroupName
        self.__cachePath = cachePath if cachePath else "."
        self.__includeContentClasses = includeContentClasses if includeContentClasses else ["GENERATED_CONTENT", "EVOLVING_CONTENT", "CONSOLIDATED_BIRD_CONTENT", "INTEGRATED_CONTENT"]
        #
        self.__contentDefHelper = self.__cfgOb.getHelper("CONTENT_DEF_HELPER_MODULE", sectionName=configName, cfgOb=self.__cfgOb)
        self.__documentDefHelper = self.__cfgOb.getHelper("DOCUMENT_DEF_HELPER_MODULE", sectionName=configName, cfgOb=self.__cfgOb)
        #
        self.__databaseName = self.__documentDefHelper.getDatabaseMongoName(self.__schemaGroupName)
        #
        self.__dtP = DataTypeApiProvider(self.__cfgOb, cachePath, useCache=True)
        #
        dP = DictionaryApiProviderWrapper(self.__cachePath, cfgOb=cfgOb, configName=configName, useCache=True)
        dictApi = dP.getApiByName(schemaGroupName)
        self.__contentInfo = ContentDefinition(dictApi, contentDefHelper=self.__contentDefHelper, schemaGroupName=schemaGroupName)
        #

    def build(self, collectionName=None, dataTyping="ANY", encodingType="rcsb", enforceOpts="mandatoryKeys|mandatoryAttributes|bounds|enums"):
        rD = {}
        if encodingType.lower() == "rcsb":
            rD = self.__build(
                schemaGroupName=self.__schemaGroupName,
                dataTyping=dataTyping,
                contentDefHelper=self.__contentDefHelper,
                documentDefHelper=self.__documentDefHelper,
                includeContentClasses=self.__includeContentClasses,
            )
        elif encodingType.lower() in ["json", "bson"]:
            rD = self.__createJsonLikeSchema(
                schemaGroupName=self.__schemaGroupName,
                collectionName=collectionName,
                dataTyping=dataTyping.upper(),
                contentDefHelper=self.__contentDefHelper,
                documentDefHelper=self.__documentDefHelper,
                includeContentClasses=self.__includeContentClasses,
                enforceOpts=enforceOpts,
            )
        return rD

    def __build(self, schemaGroupName, dataTyping, contentDefHelper, documentDefHelper, includeContentClasses):
        """ """
        databaseVersion = contentDefHelper.getDatabaseVersion(schemaGroupName) if contentDefHelper else ""

        #
        schemaDef = {"NAME": schemaGroupName, "APP_NAME": dataTyping, "DATABASE_NAME": self.__databaseName, "DATABASE_VERSION": databaseVersion}
        #
        schemaDef["SELECTION_FILTERS"] = self.__contentInfo.getSelectionFiltersForDatabase()

        schemaDef["SCHEMA_DICT"] = self.__createSchemaDict(schemaGroupName, dataTyping, contentDefHelper, includeContentClasses)
        schemaDef["DOCUMENT_DICT"] = self.__createDocumentDict(schemaGroupName, documentDefHelper)
        schemaDef["SLICE_PARENT_ITEMS"] = self.__convertSliceParentItemNames(schemaGroupName, dataTyping)
        schemaDef["SLICE_PARENT_FILTERS"] = self.__convertSliceParentFilterNames(schemaGroupName, dataTyping)
        return schemaDef

    def __createDocumentDict(self, schemaGroupName, documentDefHelper):
        """Internal method to assign document-level details to the schema definition,


        Args:
            schemaGroupName (string): A schema/content name: pdbx|chem_comp|bird|bird_family ...
            documentDefHelper (class instance):  Class instance providing additional document-level metadata

        Returns:
            dict: dictionary of document-level metadata


        """
        rD = {
            "CONTENT_TYPE_COLLECTION_INFO": [],
            "COLLECTION_DOCUMENT_ATTRIBUTE_NAMES": {},
            "COLLECTION_DOCUMENT_REPLACE_ATTRIBUTE_NAMES": {},
            "COLLECTION_DOCUMENT_PRIVATE_KEYS": {},
            "COLLECTION_DOCUMENT_INDICES": {},
            "COLLECTION_CONTENT": {},
            "COLLECTION_SUB_CATEGORY_AGGREGATES": {},
        }
        #
        dH = documentDefHelper
        if dH:
            # cdL  = list of [{'NAME': , 'VERSION': xx }, ...]
            cdL = dH.getCollectionInfo(schemaGroupName)
            rD["CONTENT_TYPE_COLLECTION_INFO"] = cdL
            for cd in cdL:
                cN = cd["NAME"]
                rD["COLLECTION_CONTENT"][cN] = {
                    "INCLUDE": dH.getIncluded(cN),
                    "EXCLUDE": dH.getExcluded(cN),
                    "SLICE_FILTER": dH.getSliceFilter(cN),
                    "EXCLUDED_ATTRIBUTES": dH.getDocumentExcludedAttributes(cN, asTuple=False),
                }
                rD["COLLECTION_DOCUMENT_ATTRIBUTE_NAMES"][cN] = dH.getDocumentKeyAttributeNames(cN)
                rD["COLLECTION_DOCUMENT_REPLACE_ATTRIBUTE_NAMES"][cN] = dH.getDocumentReplaceAttributeNames(cN)
                rD["COLLECTION_DOCUMENT_PRIVATE_KEYS"][cN] = dH.getPrivateDocumentAttributes(cN)
                rD["COLLECTION_DOCUMENT_INDICES"][cN] = dH.getDocumentIndices(cN)
                rD["COLLECTION_SUB_CATEGORY_AGGREGATES"][cN] = dH.getSubCategoryAggregateFeatures(cN)
        #
        return rD

    def __testContentClasses(self, includeContentClasses, assignedContentClasses):
        """Return True if any of the include content classes are assigned."""
        # logger.debug("includeContentClasses %r assignedContentClasses %r" % (includeContentClasses, assignedContentClasses))
        for cc in includeContentClasses:
            if cc in assignedContentClasses:
                return True
        return False

    def __getConvertNameMethod(self, dataTyping):
        # Function to perform category and attribute name conversion.
        # convertNameF = self.__contentDefHelper.convertNameDefault if self.__contentDefHelper else self.__convertNameDefault
        #
        try:
            if dataTyping in ["ANY", "SQL", "DOCUMENT", "SOLR", "JSON", "BSON"]:
                nameConvention = dataTyping
            else:
                nameConvention = "DEFAULT"
            return self.__contentDefHelper.getConvertNameMethod(nameConvention) if self.__contentDefHelper else self.__convertNameDefault
        except Exception:
            pass

        return self.__convertNameDefault

    def __createSchemaDict(self, schemaGroupName, dataTyping, contentDefHelper, includeContentClasses=None):
        """Internal method to integrate dictionary and instance metadata into a common schema description data structure.

        Args:
            schemaGroupName (string): A schema/content name: pdbx|chem_comp|bird|bird_family ...
            dataTyping (string): ANY|SQL
            contentDefHelper (class instance): Class instance providing additional schema details
            includeContentClasses (list, optional): list of additional content classes to be included (e.g. GENERATED_CONTENT)

        Returns:
            dict: definitions for each schema object


        """
        verbose = False
        contentClasses = includeContentClasses if includeContentClasses else []
        #
        logger.debug("Including additional category classes %r", contentClasses)
        #
        dtInstInfo = self.__dtP.getDataTypeInstanceApi(schemaGroupName)
        dtAppInfo = self.__dtP.getDataTypeApplicationApi(dataTyping)
        #
        # Supplied by the contentDefHelper
        #
        includeList = contentDefHelper.getIncluded(schemaGroupName) if contentDefHelper else []
        excludeList = contentDefHelper.getExcluded(schemaGroupName) if contentDefHelper else []
        excludeAttributesD = contentDefHelper.getExcludedAttributes(schemaGroupName) if contentDefHelper else {}
        #
        logger.debug("Schema include list length %d", len(includeList))
        logger.debug("Schema exclude list length %d", len(excludeList))
        #
        # Optional synthetic attribute added to each category with value linked to data block identifier (or other function)
        #
        blockAttributeName = contentDefHelper.getBlockAttributeName(schemaGroupName) if contentDefHelper else None
        blockAttributeCifType = contentDefHelper.getBlockAttributeCifType(schemaGroupName) if contentDefHelper else None
        blockAttributeAppType = dtAppInfo.getAppTypeName(blockAttributeCifType)
        blockAttributeWidth = contentDefHelper.getBlockAttributeMaxWidth(schemaGroupName) if contentDefHelper else 0
        blockAttributeMethod = contentDefHelper.getBlockAttributeMethod(schemaGroupName) if contentDefHelper else None
        #
        convertNameF = self.__getConvertNameMethod(dataTyping)
        #
        dictSchema = self.__contentInfo.getSchemaNames()
        # print("dictSchema", dictSchema)
        logger.debug("Dictionary category length %d", len(dictSchema))
        #
        rD = OrderedDict()
        for catName, fullAtNameList in dictSchema.items():

            #
            atNameList = [at for at in fullAtNameList if (catName, at) not in excludeAttributesD]
            #
            cfD = self.__contentInfo.getCategoryFeatures(catName)
            #
            # logger.debug("catName %s contentClasses %r cfD %r" % (catName, contentClasses, cfD))

            if not dtInstInfo.exists(catName) and not self.__testContentClasses(contentClasses, cfD["CONTENT_CLASSES"]):
                logger.debug("Schema %r Skipping category %s content classes %r", schemaGroupName, catName, cfD["CONTENT_CLASSES"])
                continue
            sName = convertNameF(catName)
            sId = sName.upper()
            #
            if excludeList and sId in excludeList:
                continue
            if includeList and sId not in includeList:
                continue
            # JDW
            if not cfD:
                logger.info("%s catName %s contentClasses %r cfD %r", schemaGroupName, catName, contentClasses, cfD)
            #
            aD = self.__contentInfo.getAttributeFeatures(catName)
            #
            sliceNames = self.__contentInfo.getSliceNames()
            dD = OrderedDict()
            dD["SCHEMA_ID"] = sId
            dD["SCHEMA_NAME"] = sName
            dD["SCHEMA_TYPE"] = "transactional"
            dD["SCHEMA_UNIT_CARDINALITY"] = cfD["UNIT_CARDINALITY"] if "UNIT_CARDINALITY" in cfD else False
            dD["SCHEMA_CONTENT_CLASSES"] = cfD["CONTENT_CLASSES"] if "CONTENT_CLASSES" in cfD else []
            dD["SCHEMA_MANDATORY"] = cfD["IS_MANDATORY"]
            dD["SCHEMA_SUB_CATEGORIES"] = []
            #
            dD["ATTRIBUTES"] = OrderedDict({convertNameF(blockAttributeName).upper(): convertNameF(blockAttributeName)}) if blockAttributeName else {}
            #
            dD["ATTRIBUTE_MAP"] = (
                OrderedDict({(convertNameF(blockAttributeName)).upper(): {"CATEGORY": None, "ATTRIBUTE": None, "METHOD_NAME": blockAttributeMethod, "ARGUMENTS": None}})
                if blockAttributeName
                else OrderedDict()
            )

            dD["ATTRIBUTE_INFO"] = OrderedDict()
            atIdIndexList = []
            atNameIndexList = []
            iOrder = 1
            if blockAttributeName:
                td = OrderedDict(
                    {
                        "ORDER": iOrder,
                        "NULLABLE": False,
                        "PRECISION": 0,
                        "PRIMARY_KEY": True,
                        "APP_TYPE": blockAttributeAppType,
                        "WIDTH": blockAttributeWidth,
                        "ITERABLE_DELIMITER": None,
                        "FILTER_TYPES": [],
                        "ENUMERATION": [],
                        "IS_CHAR_TYPE": True,
                        "CONTENT_CLASSES": ["BLOCK_ATTRIBUTE"],
                        "SUB_CATEGORIES": [],
                    }
                )
                iOrder += 1
                atId = (convertNameF(blockAttributeName)).upper()
                atIdIndexList.append(atId)
                atNameIndexList.append(blockAttributeName)
                dD["ATTRIBUTE_INFO"][atId] = td
            #
            for atName in sorted(atNameList):
                fD = aD[atName]
                if not dtInstInfo.exists(catName, atName) and not self.__testContentClasses(contentClasses, fD["CONTENT_CLASSES"]):
                    continue
                if fD["IS_KEY"]:
                    appType = dtAppInfo.getAppTypeName(fD["TYPE_CODE"])
                    appWidth = dtAppInfo.getAppTypeDefaultWidth(fD["TYPE_CODE"])
                    instWidth = dtInstInfo.getMaxWidth(catName, atName)
                    #
                    try:
                        revAppType, revAppWidth = dtAppInfo.updateCharType(fD["IS_KEY"], appType, instWidth, appWidth, bufferPercent=20.0)
                    except Exception as e:
                        logger.exception("Failing for catName %r atName %r fD[TYPE_CODE] %r with %s", catName, atName, fD["TYPE_CODE"], str(e))

                    if verbose and dataTyping in ["SQL", "ANY"]:
                        logger.debug(
                            "catName %s atName %s cifType %s appType %s appWidth %r instWidth %r --> revAppType %r revAppWidth %r ",
                            catName,
                            atName,
                            fD["TYPE_CODE"],
                            appType,
                            appWidth,
                            instWidth,
                            revAppType,
                            revAppWidth,
                        )
                    #
                    appPrecision = dtAppInfo.getAppTypeDefaultPrecision(fD["TYPE_CODE"])
                    td = OrderedDict(
                        {
                            "ORDER": iOrder,
                            "NULLABLE": not fD["IS_MANDATORY"],
                            "PRECISION": appPrecision,
                            "PRIMARY_KEY": fD["IS_KEY"],
                            "APP_TYPE": revAppType,
                            "WIDTH": revAppWidth,
                            "ITERABLE_DELIMITER": None,
                            "FILTER_TYPES": fD["FILTER_TYPES"],
                            "IS_CHAR_TYPE": fD["IS_CHAR_TYPE"],
                            "ENUMERATION": fD["ENUMS"],
                            "CONTENT_CLASSES": fD["CONTENT_CLASSES"],
                            "SUB_CATEGORIES": [qtD["id"] for qtD in fD["SUB_CATEGORIES"]],
                        }
                    )
                    atId = (convertNameF(atName)).upper()
                    dD["ATTRIBUTE_INFO"][atId] = td
                    atIdIndexList.append(atId)
                    atNameIndexList.append(atName)
                    #
                    mI = self.__contentInfo.getMethodImplementation(catName, atName, methodCodes=["calculate_on_load"])
                    if mI:
                        dD["ATTRIBUTE_MAP"].update({(convertNameF(atName)).upper(): {"CATEGORY": None, "ATTRIBUTE": None, "METHOD_NAME": mI, "ARGUMENTS": None}})
                    else:
                        dD["ATTRIBUTE_MAP"].update({(convertNameF(atName)).upper(): {"CATEGORY": catName, "ATTRIBUTE": atName, "METHOD_NAME": None, "ARGUMENTS": None}})
                    iOrder += 1
            #
            for atName in sorted(atNameList):
                # print("atName: ", atName)
                fD = aD[atName]
                # print("fD", fD)
                if not dtInstInfo.exists(catName, atName) and not self.__testContentClasses(contentClasses, fD["CONTENT_CLASSES"]):
                    continue

                if not fD["IS_KEY"]:
                    appType = dtAppInfo.getAppTypeName(fD["TYPE_CODE"])
                    if not appType:
                        logger.error("Missing application data type mapping for %s %s (%r)", catName, atName, fD["TYPE_CODE"])
                    appWidth = dtAppInfo.getAppTypeDefaultWidth(fD["TYPE_CODE"])
                    instWidth = dtInstInfo.getMaxWidth(catName, atName)
                    revAppType, revAppWidth = dtAppInfo.updateCharType(fD["IS_KEY"], appType, instWidth, appWidth, bufferPercent=20.0)
                    if verbose and dataTyping in ["SQL", "ANY"]:
                        logger.debug(
                            "catName %s atName %s cifType %s appType %s appWidth %r instWidth %r --> revAppType %r revAppWidth %r ",
                            catName,
                            atName,
                            fD["TYPE_CODE"],
                            appType,
                            appWidth,
                            instWidth,
                            revAppType,
                            revAppWidth,
                        )

                    #
                    appPrecision = dtAppInfo.getAppTypeDefaultPrecision(fD["TYPE_CODE"])
                    td = OrderedDict(
                        {
                            "ORDER": iOrder,
                            "NULLABLE": not fD["IS_MANDATORY"],
                            "PRECISION": appPrecision,
                            "PRIMARY_KEY": fD["IS_KEY"],
                            "APP_TYPE": revAppType,
                            "WIDTH": revAppWidth,
                            "ITERABLE_DELIMITER": fD["ITERABLE_DELIMITER"],
                            "EMBEDDED_ITERABLE_DELIMITER": fD["EMBEDDED_ITERABLE_DELIMITER"],
                            "FILTER_TYPES": fD["FILTER_TYPES"],
                            "IS_CHAR_TYPE": fD["IS_CHAR_TYPE"],
                            "ENUMERATION": fD["ENUMS"],
                            "CONTENT_CLASSES": fD["CONTENT_CLASSES"],
                            "SUB_CATEGORIES": [qtD["id"] for qtD in fD["SUB_CATEGORIES"]],
                        }
                    )
                    atId = (convertNameF(atName)).upper()
                    dD["ATTRIBUTE_INFO"][atId] = td

                    mI = self.__contentInfo.getMethodImplementation(catName, atName, methodCodes=["calculate_on_load"])
                    if mI:
                        dD["ATTRIBUTE_MAP"].update({(convertNameF(atName)).upper(): {"CATEGORY": None, "ATTRIBUTE": None, "METHOD_NAME": mI, "ARGUMENTS": None}})
                    else:
                        dD["ATTRIBUTE_MAP"].update({(convertNameF(atName)).upper(): {"CATEGORY": catName, "ATTRIBUTE": atName, "METHOD_NAME": None, "ARGUMENTS": None}})
                    iOrder += 1
            #
            atIdDelete = convertNameF(blockAttributeName).upper() if blockAttributeName else None
            dD["SCHEMA_DELETE_ATTRIBUTE"] = atIdDelete

            dD["INDICES"] = {"p1": {"TYPE": "UNIQUE", "ATTRIBUTES": tuple(atIdIndexList)}}
            if len(atIdIndexList) > 1:
                dD["INDICES"]["s1"] = {"TYPE": "SEARCH", "ATTRIBUTES": tuple([atIdDelete])}
            #
            # JDW -  Need to review attribute names here -
            dD["MAP_MERGE_INDICES"] = {catName: {"ATTRIBUTES": tuple(atNameIndexList), "TYPE": "EQUI-JOIN"}}
            # ----
            tD = OrderedDict()
            logger.debug("Slice names %r", sliceNames)
            for sliceName in sorted(sliceNames):
                sL = self.__contentInfo.getSliceAttributes(sliceName, catName)
                logger.debug("Slice attributes %r", sL)
                if sL:
                    # Convert names to IDs --
                    tL = []
                    for slD in sL:
                        pD = OrderedDict(
                            {
                                "PARENT_CATEGORY": convertNameF(slD["PARENT_CATEGORY_NAME"]).upper(),
                                "PARENT_ATTRIBUTE": convertNameF(slD["PARENT_ATTRIBUTE_NAME"]).upper(),
                                "CHILD_ATTRIBUTE": convertNameF(slD["CHILD_ATTRIBUTE_NAME"]).upper(),
                            }
                        )
                        tL.append(pD)
                    tD[sliceName] = tL
            dD["SLICE_ATTRIBUTES"] = tD
            #
            # ---- slice cardinality
            #
            dD["SLICE_UNIT_CARDINALITY"] = OrderedDict()
            sliceCardD = self.__contentInfo.getSliceUnitCardinalityForDatabase()
            logger.debug("Slice card dict %r", sliceCardD.items())
            for sliceName, catL in sliceCardD.items():
                if catName in catL:
                    dD["SLICE_UNIT_CARDINALITY"][sliceName] = True
                else:
                    dD["SLICE_UNIT_CARDINALITY"][sliceName] = False
            #
            dD["SLICE_CATEGORY_EXTRAS"] = OrderedDict()
            sliceCatD = self.__contentInfo.getSliceCategoryExtrasForDatabase()
            logger.debug("Slice category extra dict %r", sliceCatD.items())
            for sliceName, catL in sliceCatD.items():
                if catName in catL:
                    dD["SLICE_CATEGORY_EXTRAS"][sliceName] = True
                else:
                    dD["SLICE_CATEGORY_EXTRAS"][sliceName] = False
            #
            scL = []
            for atId in dD["ATTRIBUTE_INFO"]:
                scL.extend(dD["ATTRIBUTE_INFO"][atId]["SUB_CATEGORIES"])
            dD["SCHEMA_SUB_CATEGORIES"] = sorted(set(scL))
            #
            # Make attributes dict consistent with map ...
            dD["ATTRIBUTES"].update({atId: convertNameF(tD["ATTRIBUTE"]) for atId, tD in dD["ATTRIBUTE_MAP"].items() if atId not in dD["ATTRIBUTES"]})

            #
            rD[sId] = dD
        #
        return rD

    def __convertSliceParentItemNames(self, schemaGroupName, dataTyping):
        sliceD = {}
        try:
            convertNameF = self.__getConvertNameMethod(dataTyping)
            # [{'CATEGORY_NAME': 'entity', 'ATTRIBUTE_NAME': 'id'}
            spD = self.__contentInfo.getSliceParentItemsForDatabase()
            for ky in spD:
                rL = []
                for aL in spD[ky]:
                    dD = {"CATEGORY": convertNameF(aL["CATEGORY_NAME"]).upper(), "ATTRIBUTE": convertNameF(aL["ATTRIBUTE_NAME"]).upper()}
                    rL.append(dD)
                sliceD[ky] = rL
            #
            return sliceD
        except Exception as e:
            logger.exception("Failing for %s with %s", schemaGroupName, str(e))

        return sliceD

    def __convertSliceParentFilterNames(self, schemaGroupName, dataTyping):
        sliceD = {}
        try:
            convertNameF = self.__getConvertNameMethod(dataTyping)
            # [{'CATEGORY_NAME': 'entity', 'ATTRIBUTE_NAME': 'id'}
            spD = self.__contentInfo.getSliceParentFiltersForDatabase()
            for ky in spD:
                rL = []
                for aL in spD[ky]:
                    dD = {"CATEGORY": convertNameF(aL["CATEGORY_NAME"]).upper(), "ATTRIBUTE": convertNameF(aL["ATTRIBUTE_NAME"]).upper(), "VALUES": aL["VALUES"]}
                    rL.append(dD)
                sliceD[ky] = rL
            #
            return sliceD
        except Exception as e:
            logger.exception("Failing for %s with %s", schemaGroupName, str(e))

        return sliceD

    def __convertNameDefault(self, name):
        """Default schema name converter -"""
        logger.info("Using default name conversion for %r", name)
        return name

    # -------------------------- ------------- ------------- ------------- ------------- ------------- -------------
    def __getAmendedAttributeFeatures(self, collectionName, catName, documentDefHelper):
        #
        useDefaultBrief = False
        aD = self.__contentInfo.getAttributeFeatures(catName)
        for atName, fD in aD.items():
            ascL = documentDefHelper.getAttributeSearchContexts(collectionName, catName, atName)
            fD["SEARCH_CONTEXTS"] = ascL
            # logger.info("collectionName %r catName %r atName %r context %r", collectionName, catName, atName, ascL)
            fD["IS_NESTED"] = documentDefHelper.isCategoryNested(collectionName, catName)
            fD["SEARCH_PRIORITY"] = documentDefHelper.getAttributeTextSearchPriority(collectionName, catName, atName)
            # logger.info("collectionName %r catName %r atName %r priority %r", collectionName, catName, atName, fD["SEARCH_PRIORITY"])
            tS = documentDefHelper.getAttributeDescription(catName, atName, contextType="brief")
            if tS:
                fD["DESCRIPTION_ANNOTATED"].append({"text": tS, "context": "brief"})
            elif useDefaultBrief:
                # Use content == deposition or then dictionary for 'brief' by default -
                for tD in fD["DESCRIPTION_ANNOTATED"]:
                    if tD["context"] == "deposition":
                        fD["DESCRIPTION_ANNOTATED"].append({"text": tD["text"], "context": "brief"})
                    elif tD["context"] == "dictionary":
                        fD["DESCRIPTION_ANNOTATED"].append({"text": tD["text"], "context": "brief"})
            # ----
            # print(documentDefHelper.getSearchGroup(catName, atName))
            fD["SEARCH_GROUP_AND_PRIORITY"] = [{"group_name": tup[0], "priority_order": tup[1]} for tup in documentDefHelper.getSearchGroup(catName, atName)]
            # ----
        #
        return aD
        #

    def __exportSearchContext(self, collectionName, catName, atName, atPropD):
        if "bsonType" in atPropD:
            #
            sC = None
            tt = atPropD["bsonType"]
            if "enum" in atPropD:
                sC = "exact-match"
            elif "date" in tt or tt in ["int", "integer", "float", "double"]:
                sC = "default-match"
            elif tt in ["string"]:
                sC = "full-text"
            else:
                logger.warning("UNKNOWN type for %s %s %s", catName, atName, tt)
                return False

            logger.info("--SEARCH CONTEXT %s %s - %s.%s", collectionName, sC, catName, atName)
        return True

    def __createJsonLikeSchema(
        self,
        schemaGroupName,
        collectionName,
        dataTyping,
        contentDefHelper,
        documentDefHelper,
        includeContentClasses=None,
        jsonSpecDraft="4",
        enforceOpts="mandatoryKeys|mandatoryAttributes|bounds|enums",
        removeSubCategoryPrefix=True,
    ):
        """Internal method to integrate dictionary and instance metadata into a common json/bson schema description data structure.

           Working only for practical schema style: rowwise_by_name_with_cardinality

        Args:
            schemaGroupName (str): A schema/content name: pdbx|chem_comp|bird|bird_family ...
            collectionName (str): Collection defined within a schema/content type
            dataTyping (str): Target data type convention for the schema (e.g. JSON, BSON, or a variant of these...)
            contentDefHelper (class instance): Class instance providing additional schema details
            documentDefHelper (class instance): Class instance providing additional document schema details
            includeContentClasses (list, optional): list of additional content classes to be included (e.g. GENERATED_CONTENT)
            jsonSpecDraft (str, optional): The target draft schema specification '4|6'
            enforceOpts (str, optional): options for semantics are included in the schema (e.g. "mandatoryKeys|mandatoryAttributes|bounds|enums")

        Returns:
            dict: representation of JSON/BSON schema -


        """
        exportSearchContext = False
        addRcsbExtensions = "rcsb" in enforceOpts
        addBlockAttribute = True
        mandatorySubcategoryAttributes = True
        addPrimaryKey = "addPrimaryKey" in enforceOpts
        suppressSingleton = not documentDefHelper.getRetainSingletonObjects(collectionName)
        suppressRelations = documentDefHelper.getSuppressedCategoryRelationships(collectionName)
        logger.debug("Collection %s suppress singleton %r", collectionName, suppressSingleton)
        subCategoryAggregates = documentDefHelper.getSubCategoryAggregates(collectionName)
        logger.debug("%s %s Sub_category aggregates %r", schemaGroupName, collectionName, subCategoryAggregates)
        privDocKeyL = documentDefHelper.getPrivateDocumentAttributes(collectionName)

        dataTypingU = dataTyping.upper()
        typeKey = "bsonType" if dataTypingU == "BSON" else "type"
        convertNameF = self.__getConvertNameMethod(dataTypingU)
        #
        contentClasses = includeContentClasses if includeContentClasses else []
        logger.debug("Including additional category classes %r", contentClasses)
        exportConfig = dataTypingU == "JSON" and False
        logger.debug("QQQQ COLLECTION %s", collectionName)
        if exportConfig:
            logger.info("CONFIG  %s:", collectionName)
        #
        dtInstInfo = self.__dtP.getDataTypeInstanceApi(schemaGroupName)
        dtAppInfo = self.__dtP.getDataTypeApplicationApi(dataTypingU)
        #
        #      Supplied by the contentDefHelper for the content type (SchemaIds)
        #
        includeList = contentDefHelper.getIncluded(schemaGroupName) if contentDefHelper else []
        excludeList = contentDefHelper.getExcluded(schemaGroupName) if contentDefHelper else []
        excludeAttributesD = contentDefHelper.getExcludedAttributes(schemaGroupName) if contentDefHelper else {}
        #
        #      Supplied by the documentDefHelp for the collection (SchemaIds)
        #
        docIncludeList = documentDefHelper.getIncluded(collectionName)
        docExcludeList = documentDefHelper.getExcluded(collectionName)
        docExcludeAttributes = documentDefHelper.getDocumentExcludedAttributes(collectionName)
        # JDW combine the schema and document excluded attributes here ...
        excludeAttributesD.update(docExcludeAttributes)
<<<<<<< HEAD

        collectionRequiredAttributes = documentDefHelper.getCollectionRequiredAttributes(collectionName)

=======
        #
        collectionRequiredAttributes = documentDefHelper.getCollectionRequiredAttributes(collectionName)
        #
>>>>>>> 6a5d5382
        sliceFilter = documentDefHelper.getSliceFilter(collectionName)
        sliceCategories = self.__contentInfo.getSliceCategories(sliceFilter) if sliceFilter else []
        sliceCategoryExtrasD = self.__contentInfo.getSliceCategoryExtrasForDatabase() if sliceFilter else {}
        if sliceFilter in sliceCategoryExtrasD:
            sliceCategories.extend(sliceCategoryExtrasD[sliceFilter])
        sliceCardD = self.__contentInfo.getSliceUnitCardinalityForDatabase() if sliceFilter else {}
        #
        blockAttributeName, blockAttributeAppType, blockRefPathList = None, None, None
        if addBlockAttribute:
            # Optional synthetic attribute added to each category with value linked to data block identifier (or other function)
            blockAttributeName = contentDefHelper.getBlockAttributeName(schemaGroupName) if contentDefHelper else None
            blockAttributeCifType = contentDefHelper.getBlockAttributeCifType(schemaGroupName) if contentDefHelper else None
            blockAttributeAppType = dtAppInfo.getAppTypeName(blockAttributeCifType)
            if "addParentRefs" in enforceOpts:
                refD = contentDefHelper.getBlockAttributeRefParent(schemaGroupName)
                if refD is not None:
                    blockRefPathList = [convertNameF(refD["CATEGORY_NAME"]), convertNameF(refD["ATTRIBUTE_NAME"])]
        #
        dictSchema = self.__contentInfo.getSchemaNames()
        #
        sNameD = {}
        schemaPropD = {}
        mandatoryCategoryL = []
        for catName, fullAtNameList in dictSchema.items():
            atNameList = [at for at in fullAtNameList if (catName, at) not in excludeAttributesD]
            catAttrRequiredList = [(catName, at) for at in fullAtNameList if (catName, at) in collectionRequiredAttributes]
            #
            catAttrRequiredList = [(catName, at) for at in fullAtNameList if (catName, at) in collectionRequiredAttributes]
            #
            cfD = self.__contentInfo.getCategoryFeatures(catName)
            # logger.debug("catName %s contentClasses %r cfD %r" % (catName, contentClasses, cfD))

            #
            #  Skip categories that are uniformly unpopulated --
            #
            if not dtInstInfo.exists(catName) and not self.__testContentClasses(contentClasses, cfD["CONTENT_CLASSES"]):
                logger.debug("Schema %r Skipping category %s content classes %r", schemaGroupName, catName, cfD["CONTENT_CLASSES"])
                continue
            #
            # -> Create a schema id  for catName <-
            sName = convertNameF(catName)
            sNameD[sName] = catName
            schemaId = sName.upper()
            #
            #  These are the content type schema level filters -
            if excludeList and schemaId in excludeList:
                continue
            if includeList and schemaId not in includeList:
                continue
            #
            # These are collection level filters
            #
            if docExcludeList and schemaId in docExcludeList:
                continue
            if docIncludeList and schemaId not in docIncludeList:
                continue
            #
            #  If there is a slice filter on this collection, the skip categories not connected to the slice
            if sliceFilter and catName not in sliceCategories:
                continue
            #
            #        Done with category filtering/selections
            # -------- ---------- ------------ -------- ---------- ------------ -------- ---------- ------------
            #
            # aD = self.__contentInfo.getAttributeFeatures(catName)
            aD = self.__getAmendedAttributeFeatures(collectionName, catName, documentDefHelper)
            #
            if cfD["IS_MANDATORY"]:
                if not catName.startswith("ma_"):
                    mandatoryCategoryL.append(catName)
            #
            isUnitCard = True if ("UNIT_CARDINALITY" in cfD and cfD["UNIT_CARDINALITY"]) else False
<<<<<<< HEAD
            # if sliceFilter and sliceFilter in sliceCardD:
            #    isUnitCard = catName in sliceCardD[sliceFilter]
            if not isUnitCard:  # Don't overwrite if already True (especially needed for rcsb_latest_revision, but shouldn't affect anything else)
                if sliceFilter and sliceFilter in sliceCardD:
                    isUnitCard = catName in sliceCardD[sliceFilter]
=======
            if not isUnitCard:  # Don't overwrite if already True (especially needed for rcsb_latest_revision, but shouldn't affect anything else)
                if sliceFilter and sliceFilter in sliceCardD:
                    isUnitCard = catName in sliceCardD[sliceFilter]

>>>>>>> 6a5d5382
            #
            pD = {typeKey: "object", "properties": {}, "additionalProperties": False}
            #

            if isUnitCard:
                catPropD = pD
            else:
                if cfD["IS_MANDATORY"]:
                    catPropD = {typeKey: "array", "items": pD, "minItems": 1, "uniqueItems": True}
                else:
                    # JDW Adjusted minItems=1
                    catPropD = {typeKey: "array", "items": pD, "minItems": 1, "uniqueItems": True}
                #
            if dataTypingU == "JSON" and addRcsbExtensions:
                self.__updateCategoryNestedContext(catPropD, collectionName, catName, documentDefHelper)
                #

            if addBlockAttribute and blockAttributeName:
                schemaAttributeName = convertNameF(blockAttributeName)
                pD.setdefault("required", []).append(schemaAttributeName)
                #
                if blockRefPathList:
                    atPropD = self.__getJsonRef(blockRefPathList)
                else:
                    # atPropD = {typeKey: blockAttributeAppType, 'maxWidth': blockAttributeWidth}
                    atPropD = {typeKey: blockAttributeAppType}

                if addPrimaryKey:
                    atPropD["_primary_key"] = True
                #
                pD["properties"][schemaAttributeName] = atPropD

            #  First, filter any subcategory aggregates from the available list of a category attributes
            #
            subCatPropD = {}
            scMandatory = None
            scMinUniqueItems = {}
            if subCategoryAggregates:
                logger.debug("%s %s %s subcategories %r", schemaGroupName, collectionName, catName, cfD["SUB_CATEGORIES"])
                for subCategory in subCategoryAggregates:
                    if subCategory not in cfD["SUB_CATEGORIES"]:
                        continue
                    logger.debug("%s %s %s processing subcategory %r", schemaGroupName, collectionName, catName, subCategory)
                    reqL = []
                    scD = {typeKey: "object", "properties": {}, "additionalProperties": False}
                    scHasUnitCard = documentDefHelper.getSubCategoryAggregateUnitCardinality(collectionName, subCategory)
                    scMandatory = documentDefHelper.getSubCategoryAggregateMandatory(collectionName, subCategory)
                    scMinUniqueItems = documentDefHelper.getSubCategoryAggregateMinUniqueItems(collectionName, subCategory)
                    scNestedChild = documentDefHelper.getSubCategoryAggregateNestedChild(collectionName, subCategory)
                    scNesAttrL = documentDefHelper.getNestedSubcategoryAttributes(collectionName)
                    scDes = documentDefHelper.getSubCategoryAggregateDescription(collectionName, subCategory)
                    scDesAlt = documentDefHelper.getSubCategoryAggregateDescriptionAlt(collectionName, subCategory)
                    if scDes:
                        scD["description"] = scDes

                    # Filter any nested child subcategories
                    # Supports additional nesting needed by DW schemas
                    if scNestedChild:
                        scnReqL = []
                        scnHasUnitCard = documentDefHelper.getSubCategoryAggregateUnitCardinality(collectionName, scNestedChild)
                        scnMandatory = documentDefHelper.getSubCategoryAggregateMandatory(collectionName, scNestedChild)
                        scnMinUniqueItems = documentDefHelper.getSubCategoryAggregateMinUniqueItems(collectionName, scNestedChild)
                        scnDes = documentDefHelper.getSubCategoryAggregateDescription(collectionName, scNestedChild)
                        scnDesAlt = documentDefHelper.getSubCategoryAggregateDescriptionAlt(collectionName, scNestedChild)
                        xD = {typeKey: "object", "properties": {}, "additionalProperties": False}
                        if scnDes:
                            xD["description"] = scnDes
                        scnName = convertNameF(scNestedChild)
                        if scnMandatory:
                            reqL.append(scnName)

                        # Populate the information for each attribute within the nested child subcategory
                        for atName in sorted(atNameList):
                            fD = aD[atName]
                            if atName not in scNesAttrL:
                                continue
                            schemaAttributeName = convertNameF(atName)
                            if removeSubCategoryPrefix:
                                schemaAttributeName = schemaAttributeName.replace(subCategory + "_" + scNestedChild + "_", "")
                            isReq = (
                                mandatorySubcategoryAttributes and fD["IS_MANDATORY"]
                                or ((catName, atName) in catAttrRequiredList)
                            )
                            if isReq:
                                scnReqL.append(schemaAttributeName)
                            atPropD = self.__getJsonAttributeProperties(
                                fD,
                                dataTypingU,
                                dtAppInfo,
                                dtInstInfo,
                                jsonSpecDraft,
                                enforceOpts,
                                suppressRelations,
                                addRcsbExtensions
                            )
                            # Supress object level descriptions if needed
                            # Array level descriptions are handled separatly
                            nesScAttrSupDesc = documentDefHelper.getScAttributeAdttlFeatSupDesc(collectionName, catName, atName)
                            if nesScAttrSupDesc:
                                atPropD.pop("rcsb_description", None)
                                atPropD.pop("description", None)

                            # Identify iterable attributes and populate nested child subcategory attributes accordingly
                            nesScAttrDelimiter = documentDefHelper.getNestedSubcategoryAttributeEmbNesItr(collectionName, catName, atName)
                            if nesScAttrDelimiter:
                                emNesIterAttMd = documentDefHelper.getIterableAttributeMetadata(collectionName, catName, atName)
                                emNesIterAttDesAlt = documentDefHelper.getScAttributeAdttlFeatDescAlt(collectionName, catName, atName)
                                xD["properties"][schemaAttributeName] = {typeKey: "array", "items": atPropD}
                                if emNesIterAttMd and "minItems" in emNesIterAttMd:
                                    xD["properties"][schemaAttributeName]["minItems"] = emNesIterAttMd["minItems"]
                                if emNesIterAttDesAlt:
                                    xD["properties"][schemaAttributeName]["description"] = emNesIterAttDesAlt
                            else:
                                xD["properties"][schemaAttributeName] = atPropD

                        # Populate nested child subcategory
                        if xD["properties"]:
                            if scnReqL:
                                xD["required"] = scnReqL
                            if scnHasUnitCard:
                                scD["properties"][scNestedChild] = xD
                            else:
                                scD["properties"][scNestedChild] = {typeKey: "array", "items": xD}
                                if scnMinUniqueItems and "minItems" in scnMinUniqueItems:
                                    scD["properties"][scNestedChild]["minItems"] = scnMinUniqueItems["minItems"]
                                if scnMinUniqueItems and "uniqueItems" in scnMinUniqueItems:
                                    scD["properties"][scNestedChild]["uniqueItems"] = scnMinUniqueItems["uniqueItems"]
                                if scnDesAlt:
                                    scD["properties"][scNestedChild]["description"] = scnDesAlt

                    for atName in sorted(atNameList):
                        fD = aD[atName]
                        #
                        if subCategory not in [qtD["id"] for qtD in fD["SUB_CATEGORIES"]]:
                            continue

                        # Skip attributes in nested child subcategories that have already been handled above
                        if atName in scNesAttrL:
                            continue
                        #
                        schemaAttributeName = convertNameF(atName)
                        if removeSubCategoryPrefix:
                            schemaAttributeName = schemaAttributeName.replace(subCategory + "_", "")
                        #
                        # isRequired = "mandatoryAttributes" in enforceOpts and fD["IS_MANDATORY"]
                        # JDW separate general support for mandatory attributes and support in subcategories.
                        # isRequired = mandatorySubcategoryAttributes and fD["IS_MANDATORY"]
                        isRequired = (
                                mandatorySubcategoryAttributes and fD["IS_MANDATORY"]
                                or ((catName, atName) in catAttrRequiredList)
                            )
                        if isRequired:
                            reqL.append(schemaAttributeName)
                        #
                        atPropD = self.__getJsonAttributeProperties(fD, dataTypingU, dtAppInfo, dtInstInfo, jsonSpecDraft, enforceOpts, suppressRelations, addRcsbExtensions)
                        # --- replace
                        # scD["properties"][schemaAttributeName] = atPropD
                        # --- with adding general support for embedded iterable

                        delimiter = fD["EMBEDDED_ITERABLE_DELIMITER"]
                        if delimiter:
                            logger.debug("embedded iterable %r %r (%r)", catName, atName, subCategory)
                            atIterMd = documentDefHelper.getIterableAttributeMetadata(collectionName, catName, atName)
                            atDesAlt = documentDefHelper.getScAttributeAdttlFeatDescAlt(collectionName, catName, atName)
                            scD["properties"][schemaAttributeName] = {typeKey: "array", "items": atPropD, "uniqueItems": False}
                            if atIterMd and "minItems" in atIterMd:
                                scD["properties"][schemaAttributeName]["minItems"] = atIterMd["minItems"]
                            if atIterMd and "maxItems" in atIterMd:
                                scD["properties"][schemaAttributeName]["maxItems"] = atIterMd["maxItems"]
                            if atIterMd and "uniqueItems" in atIterMd:
                                scD["properties"][schemaAttributeName]["uniqueItems"] = atIterMd["uniqueItems"]
                            if atDesAlt:
                                scD["properties"][schemaAttributeName]["description"] = atDesAlt
                        else:
                            scD["properties"][schemaAttributeName] = atPropD
                        # ---
                        if exportSearchContext:
                            self.__exportSearchContext(collectionName, catName, atName, atPropD)

                    if scD["properties"]:
                        if reqL:
                            scD["required"] = reqL
                        # if scMandatory and "mandatoryAttributes" in enforceOpts:
                        if scMandatory:
                            pD.setdefault("required", []).append(subCategory)
                        if scHasUnitCard:
                            subCatPropD[subCategory] = scD
                        else:
                            subCatPropD[subCategory] = {typeKey: "array", "items": scD, "uniqueItems": False}
                            if scMinUniqueItems and "minItems" in scMinUniqueItems:
                                subCatPropD[subCategory]["minItems"] = scMinUniqueItems["minItems"]
                            if scMinUniqueItems and "uniqueItems" in scMinUniqueItems:
                                subCatPropD[subCategory]["uniqueItems"] = scMinUniqueItems["uniqueItems"]
                            if scDesAlt:
                                subCatPropD[subCategory]["description"] = scDesAlt

                            if dataTypingU == "JSON" and addRcsbExtensions:
                                if documentDefHelper.isSubCategoryNested(collectionName, catName, subCategory):
                                    tD = documentDefHelper.getSubCategoryNestedContext(collectionName, catName, subCategory)
                                    if "FIRST_CONTEXT_PATH" in tD and tD["FIRST_CONTEXT_PATH"]:
                                        subCatPropD[subCategory]["rcsb_nested_indexing"] = True
                                        ###
                                        if "CONTEXT_ATTRIBUTE_VALUES" in tD and tD["CONTEXT_ATTRIBUTE_VALUES"]:
                                            vvDL = []
                                            for cavD in tD["CONTEXT_ATTRIBUTE_VALUES"]:
                                                vvD = {"context_value": cavD["CONTEXT_VALUE"]}
                                                #
                                                if "ATTRIBUTES" in cavD:
                                                    aL = []
                                                    for atD in cavD["ATTRIBUTES"]:
                                                        dD = {}
                                                        if "EXAMPLES" in atD:
                                                            dD["examples"] = atD["EXAMPLES"]
                                                        if "PATH" in atD:
                                                            dD["path"] = atD["PATH"]
                                                        aL.append(dD)
                                                    vvD["attributes"] = aL
                                                #
                                                vvDL.append(vvD)
                                            subCatPropD[subCategory]["rcsb_nested_indexing_context"] = [
                                                {"category_name": tD["CONTEXT_NAME"], "category_path": tD["FIRST_CONTEXT_PATH"], "context_attributes": vvDL}
                                            ]
                                        else:
                                            subCatPropD[subCategory]["rcsb_nested_indexing_context"] = [{"category_name": tD["CONTEXT_NAME"], "category_path": tD["FIRST_CONTEXT_PATH"]}]
                                    else:
                                        subCatPropD[subCategory]["rcsb_nested_indexing"] = True
            #
            if subCatPropD:
                logger.debug("%s %s %s processing subcategory properties %r", schemaGroupName, collectionName, catName, subCatPropD.items())
            #
            if exportConfig:
                logger.info("CONFIG - CATEGORY_NAME: %s", catName)
                logger.info("CONFIG   ATTRIBUTE_NAME_LIST:")
            for atName in sorted(atNameList):
                fD = aD[atName]
                # Exclude primary data attributes with no instance coverage except if in a protected content class
                if not dtInstInfo.exists(catName, atName) and not self.__testContentClasses(contentClasses, fD["CONTENT_CLASSES"]):
                    continue
                if subCategoryAggregates and self.__subCategoryTest(subCategoryAggregates, [d["id"] for d in fD["SUB_CATEGORIES"]]):
                    continue
                #
                if exportConfig and "_id" in atName:
                    logger.info("CONFIG   - %s", atName)
                #
                schemaAttributeName = convertNameF(atName)
<<<<<<< HEAD
                # isRequired = ("mandatoryKeys" in enforceOpts and fD["IS_KEY"]) or ("mandatoryAttributes" in enforceOpts and fD["IS_MANDATORY"])
=======
>>>>>>> 6a5d5382
                isRequired = (
                    ("mandatoryKeys" in enforceOpts and fD["IS_KEY"])
                    or ("mandatoryAttributes" in enforceOpts and fD["IS_MANDATORY"])
                    or ((catName, atName) in catAttrRequiredList)
                )
                # subject to exclusion
                # if isRequired and (catName, atName) not in excludeAttributesD:
                #    pD.setdefault("required", []).append(schemaAttributeName)
                if isRequired and (catName, atName) not in excludeAttributesD:
                    pD.setdefault("required", [])
                    if schemaAttributeName not in pD["required"]:
                        pD["required"].append(schemaAttributeName)
                #
                atPropD = self.__getJsonAttributeProperties(fD, dataTypingU, dtAppInfo, dtInstInfo, jsonSpecDraft, enforceOpts, suppressRelations, addRcsbExtensions)

                delimiter = fD["ITERABLE_DELIMITER"]
                if delimiter:
                    atIterMd = documentDefHelper.getIterableAttributeMetadata(collectionName, catName, atName)
                    if atIterMd:
                        pD["properties"][schemaAttributeName] = {typeKey: "array", "items": atPropD, "minItems": atIterMd["minItems"], "uniqueItems": atIterMd["uniqueItems"]}
                    else:
                        pD["properties"][schemaAttributeName] = {typeKey: "array", "items": atPropD, "uniqueItems": False}
                else:
                    pD["properties"][schemaAttributeName] = atPropD

                if exportSearchContext:
                    self.__exportSearchContext(collectionName, catName, schemaAttributeName, atPropD)

            if subCatPropD:
                pD["properties"].update(copy.copy(subCatPropD))
            # pD['required'].extend(list(subCatPropD.keys()))
            #
            if "required" in catPropD and not catPropD["required"]:
                logger.debug("Category %s cfD %r", catName, cfD.items())
                del catPropD["required"]
            #
            if pD["properties"]:
                schemaPropD[sName] = copy.deepcopy(catPropD)
        #
        # Add any private keys to the object schema - Fetch the metadata for the private keys
        #
        privKeyD = {}
        privMandatoryD = {}
        if privDocKeyL:
            for pdk in privDocKeyL:
                catNameK = convertNameF(pdk["CATEGORY_NAME"])
                aD = self.__contentInfo.getAttributeFeatures(catNameK)
                atNameK = convertNameF(pdk["ATTRIBUTE_NAME"])
                fD = aD[atNameK]
                atPropD = self.__getJsonAttributeProperties(fD, dataTypingU, dtAppInfo, dtInstInfo, jsonSpecDraft, enforceOpts, suppressRelations, addRcsbExtensions)
                privKeyD[pdk["PRIVATE_DOCUMENT_NAME"]] = atPropD
                privMandatoryD[pdk["PRIVATE_DOCUMENT_NAME"]] = pdk["MANDATORY"]
        #
        # Suppress the category name for schemas with a single category -
        #
        if suppressSingleton and len(schemaPropD) == 1:
            logger.debug("%s %s suppressing category in singleton schema", schemaGroupName, collectionName)
            sName = list(schemaPropD.keys())[0]
            catName = sNameD[sName]
            logger.debug("%s singleton state sName %r catName %r", collectionName, sName, catName)
            # rD = copy.deepcopy(catPropD)
            for k, v in privKeyD.items():
                pD["properties"][k] = v
                # pD['required'] = k
                if privMandatoryD[k]:
                    pD.setdefault("required", []).append(k)
            rD = copy.deepcopy(pD)
            # if "additionalProperties" in rD:
            #    rD["additionalProperties"] = True
            if dataTypingU == "JSON" and addRcsbExtensions:
                self.__updateCategoryNestedContext(rD, collectionName, catName, documentDefHelper)
            logger.debug("%s singleton state rD %r", collectionName, rD)
        else:
            for k, v in privKeyD.items():
                schemaPropD[k] = v
                if privMandatoryD[k]:
                    mandatoryCategoryL.append(k)
            #
            rD = {typeKey: "object", "properties": schemaPropD, "additionalProperties": False}
            if mandatoryCategoryL:
                rD["required"] = mandatoryCategoryL

        #
        if dataTypingU == "BSON":
            rD["properties"]["_id"] = {"bsonType": "objectId"}
            logger.debug("Adding mongo key %r", rD["properties"]["_id"])
        #
        if dataTypingU == "JSON":
            sdType = dataTyping.lower()
            sLevel = "full" if "bounds" in enforceOpts else "min"
            fn = "%s-%s-db-%s-col-%s.json" % (sdType, sLevel, self.__databaseName, collectionName)
            collectionVersion = documentDefHelper.getCollectionVersion(schemaGroupName, collectionName)
            jsonSchemaUrl = "http://json-schema.org/draft-0%s/schema#" % jsonSpecDraft if jsonSpecDraft in ["3", "4", "6", "7"] else "http://json-schema.org/schema#"
            schemaRepo = "https://github.com/rcsb/py-rcsb_exdb_assets/tree/master/json_schema_definitions/"
            desc1 = "RCSB Exchange Database JSON schema derived from the %s content type schema. " % schemaGroupName
            desc2 = "This schema supports collection %s version %s. " % (collectionName, collectionVersion)
            desc3 = "This schema is hosted in repository %s%s and follows JSON schema specification version %s" % (schemaRepo, fn, jsonSpecDraft)
            rD.update(
                {
                    "$id": "%s%s" % (schemaRepo, fn),
                    "$schema": jsonSchemaUrl,
                    "title": "schema: %s collection: %s version: %s" % (schemaGroupName, collectionName, collectionVersion),
                    "description": desc1 + desc2 + desc3,
                    "$comment": "schema_version: %s" % collectionVersion,
                }
            )

        return rD

    def __updateCategoryNestedContext(self, rD, collectionName, catName, documentDefHelper):
        """Insert nested context details into a category schema object

        Args:
            rD (dict): current category schema object
            collectionName (string): collection name
            catName (str): data category Name
            documentDefHelper (obj): instance of DocumentDefHelper()

        Returns:
            dict : updated category schema object

        Output schema example:

        "rcsb_nested_indexing_context": [
                {
                "category_name": "annotation_type",
                "category_path": "rcsb_polymer_entity_annotation.type"
                "context_attributes": [
                    {
                        "context_value": 'value',
                        "attributes": [
                        {
                           "examples": [
                              "xxxxx",
                              "yyyyy"
                           ],
                           "path": "xxxx"
                        },
                    }
                ]
                }
            ]


        """
        if documentDefHelper.isCategoryNested(collectionName, catName):
            tD = documentDefHelper.getCategoryNestedContext(collectionName, catName)
            logger.debug("%s Nested context dict %r", collectionName, tD)
            if "FIRST_CONTEXT_PATH" in tD and tD["FIRST_CONTEXT_PATH"]:
                rD["rcsb_nested_indexing"] = True
                if "CONTEXT_ATTRIBUTE_VALUES" in tD and tD["CONTEXT_ATTRIBUTE_VALUES"]:
                    vDL = []
                    for cavD in tD["CONTEXT_ATTRIBUTE_VALUES"]:
                        vD = {"context_value": cavD["CONTEXT_VALUE"]}
                        if "ATTRIBUTES" in cavD:
                            aL = []
                            for atD in cavD["ATTRIBUTES"]:
                                dD = {}
                                if "EXAMPLES" in atD:
                                    dD["examples"] = atD["EXAMPLES"]
                                if "PATH" in atD:
                                    dD["path"] = atD["PATH"]
                                aL.append(dD)
                            vD["attributes"] = aL
                        vDL.append(vD)
                    rD["rcsb_nested_indexing_context"] = [{"category_name": tD["CONTEXT_NAME"], "category_path": tD["FIRST_CONTEXT_PATH"], "context_attributes": vDL}]
                else:
                    rD["rcsb_nested_indexing_context"] = [{"category_name": tD["CONTEXT_NAME"], "category_path": tD["FIRST_CONTEXT_PATH"]}]
                #
            else:
                rD["rcsb_nested_indexing"] = True
        return rD

    def __getJsonRef(self, pathList, itemSubCategoryList=None):
        """Add parent reference and optional group membership and labeling."""
        refD = {}
        try:
            refD = {"$ref": "#" + "/".join(pathList)}
            if itemSubCategoryList:
                logger.debug("Subcategory membership %r %r", pathList, itemSubCategoryList)
                refD["_attribute_groups"] = itemSubCategoryList
        except Exception as e:
            logger.exception("Failing with pathList %r %s", pathList, str(e))
        return refD

    def __testSuppressRelation(self, fD, suppressRelations):
        ret = False
        childCatName = fD["CATEGORY_NAME"]
        parentCatName = fD["PARENT"]["CATEGORY"]
        for srD in suppressRelations:
            if "CHILD_CATEGORY_NAME" in srD and "PARENT_CATEGORY_NAME" in srD:
                ret = (childCatName == srD["CHILD_CATEGORY_NAME"] and parentCatName == srD["PARENT_CATEGORY_NAME"]) or ret
            elif "PARENT_CATEGORY_NAME" in srD:
                ret = (parentCatName == srD["PARENT_CATEGORY_NAME"]) or ret
            elif "CHILD_CATEGORY_NAME" in srD:
                ret = (childCatName == srD["CHILD_CATEGORY_NAME"]) or ret
        if ret:
            logger.debug("Suppressing relationships for catName %r parent %r", childCatName, parentCatName)

        return ret

    def __getJsonAttributeProperties(self, fD, dataTypingU, dtAppInfo, dtInstInfo, jsonSpecDraft, enforceOpts, suppressRelations, addRcsbExtensions):
        #
        atPropD = {}
        addPrimaryKey = "addPrimaryKey" in enforceOpts
        addParentRefs = "addParentRefs" in enforceOpts
        try:
            catName = fD["CATEGORY_NAME"]
            atName = fD["ATTRIBUTE_NAME"]
            precMin = dtInstInfo.getMinPrecision(catName, atName)
            precMax = dtInstInfo.getMaxPrecision(catName, atName)
            # Adding a parent reference -
            if addParentRefs and fD["PARENT"] is not None and not self.__testSuppressRelation(fD, suppressRelations):
                convertNameF = self.__getConvertNameMethod(dataTypingU)
                pCatName = convertNameF(fD["PARENT"]["CATEGORY"])
                pAtName = convertNameF(fD["PARENT"]["ATTRIBUTE"])
                # logger.info("Using parent ref %r %r " % (pCatName, pAtName))
                # atPropD = {'$ref': '#/%s/%s' % (pCatName, pAtName)}
                atPropD = self.__getJsonRef([pCatName, pAtName], fD["SUB_CATEGORIES"])
                if addPrimaryKey and fD["IS_KEY"]:
                    atPropD["_primary_key"] = True
                return atPropD
            #
            # - assign data type attributes
            typeKey = "bsonType" if dataTypingU == "BSON" else "type"
            appType = dtAppInfo.getAppTypeName(fD["TYPE_CODE"])
            #
            #
            if appType in ["string"]:
                # atPropD = {typeKey: appType, 'maxWidth': instWidth}
                atPropD = {typeKey: appType}
            elif appType in ["date", "datetime"] and dataTypingU == "JSON":
                fmt = "date" if appType == "date" else "date-time"
                atPropD = {typeKey: "string", "format": fmt}
            elif appType in ["date", "datetime"] and dataTypingU == "BSON":
                atPropD = {typeKey: "date"}
            elif appType in ["number", "integer", "int", "double"]:
                atPropD = {typeKey: appType}
                #
                if "bounds" in enforceOpts:
                    if jsonSpecDraft in ["3", "4"]:
                        if "MIN_VALUE" in fD:
                            atPropD["minimum"] = fD["MIN_VALUE"]
                        elif "MIN_VALUE_EXCLUSIVE" in fD:
                            atPropD["minimum"] = fD["MIN_VALUE_EXCLUSIVE"]
                            atPropD["exclusiveMinimum"] = True
                        if "MAX_VALUE" in fD:
                            atPropD["maximum"] = fD["MAX_VALUE"]
                        elif "MAX_VALUE_EXCLUSIVE" in fD:
                            atPropD["maximum"] = fD["MAX_VALUE_EXCLUSIVE"]
                            atPropD["exclusiveMaximum"] = True
                    elif jsonSpecDraft in ["6", "7"]:
                        if "MIN_VALUE" in fD:
                            atPropD["minimum"] = fD["MIN_VALUE"]
                        elif "MIN_VALUE_EXCLUSIVE" in fD:
                            atPropD["exclusiveMinimum"] = fD["MIN_VALUE_EXCLUSIVE"]
                        if "MAX_VALUE" in fD:
                            atPropD["maximum"] = fD["MAX_VALUE"]
                        elif "MAX_VALUE_EXCLUSIVE" in fD:
                            atPropD["exclusiveMaximum"] = fD["MAX_VALUE_EXCLUSIVE"]
            elif appType.startswith("any"):
                # ---
                # logger.debug("Processing special type %s", appType)
                # if dataTypingU == "BSON":
                #    atPropD = {typeKey: "array", "items": {"anyOf": [{typeKey: "string"}, {typeKey: "int"}, {typeKey: "double"}]}}
                # else:
                #    atPropD = {typeKey: "array", "items": {"anyOf": [{typeKey: "string"}, {typeKey: "integer"}, {typeKey: "number"}]}}
                # ---
                if dataTypingU == "BSON":
                    atPropD = {"anyOf": [{typeKey: "string"}, {typeKey: "int"}, {typeKey: "double"}]}
                else:
                    atPropD = {"anyOf": [{typeKey: "string"}, {typeKey: "integer"}, {typeKey: "number"}]}
                #
            else:
                atPropD = {typeKey: appType}

            if "enums" in enforceOpts and fD["ENUMS"]:
                atPropD["enum"] = sorted(fD["ENUMS"])
            #
            if dataTypingU not in ["BSON"]:
                try:
                    if fD["EXAMPLES"]:
                        # atPropD["examples"] = [str(t1).strip() for t1, _ in fD["EXAMPLES"]]
                        atPropD["examples"] = [t1 for t1, _ in fD["EXAMPLES"]]
                except Exception as e:
                    logger.exception("Failing for %r with %s", fD["EXAMPLES"], str(e))
                if fD["DESCRIPTION"]:
                    atPropD["description"] = fD["DESCRIPTION"]
                #
            if addPrimaryKey and fD["IS_KEY"]:
                atPropD["_primary_key"] = True
            if addParentRefs and fD["SUB_CATEGORIES"] and fD["SUB_CATEGORIES"]:
                atPropD["_attribute_groups"] = fD["SUB_CATEGORIES"]
            #
            if addRcsbExtensions and dataTypingU not in ["BSON"]:
                #
                if appType in ["double"] and precMin and precMax:
                    # need median here -
                    # atPropD["rcsb_precision_digits"] = precMin
                    pass

                if fD["SEARCH_CONTEXTS"]:
                    atPropD["rcsb_search_context"] = fD["SEARCH_CONTEXTS"]
                if "SEARCH_PRIORITY" in fD and fD["SEARCH_PRIORITY"]:
                    atPropD["rcsb_full_text_priority"] = int(fD["SEARCH_PRIORITY"])
                if fD["UNITS"]:
                    atPropD["rcsb_units"] = fD["UNITS"]
                #
                if fD["ENUMS_ANNOTATED"]:
                    atPropD["rcsb_enum_annotated"] = fD["ENUMS_ANNOTATED"]
                if fD["DESCRIPTION_ANNOTATED"]:
                    atPropD["rcsb_description"] = fD["DESCRIPTION_ANNOTATED"]
                if fD["SEARCH_GROUP_AND_PRIORITY"]:
                    atPropD["rcsb_search_group"] = fD["SEARCH_GROUP_AND_PRIORITY"]
            #
        except Exception as e:
            logger.exception("Failing with %s", str(e))
        #
        return atPropD

    def __subCategoryTest(self, filterList, atSubCategoryList):
        """Return true if any element of filter list is in atSubCategoryList"""
        if not filterList or not atSubCategoryList:
            return False
        for subCat in filterList:
            if subCat in atSubCategoryList:
                return True
        return False<|MERGE_RESOLUTION|>--- conflicted
+++ resolved
@@ -639,15 +639,9 @@
         docExcludeAttributes = documentDefHelper.getDocumentExcludedAttributes(collectionName)
         # JDW combine the schema and document excluded attributes here ...
         excludeAttributesD.update(docExcludeAttributes)
-<<<<<<< HEAD
-
+        #
         collectionRequiredAttributes = documentDefHelper.getCollectionRequiredAttributes(collectionName)
-
-=======
-        #
-        collectionRequiredAttributes = documentDefHelper.getCollectionRequiredAttributes(collectionName)
-        #
->>>>>>> 6a5d5382
+        #
         sliceFilter = documentDefHelper.getSliceFilter(collectionName)
         sliceCategories = self.__contentInfo.getSliceCategories(sliceFilter) if sliceFilter else []
         sliceCategoryExtrasD = self.__contentInfo.getSliceCategoryExtrasForDatabase() if sliceFilter else {}
@@ -720,18 +714,10 @@
                     mandatoryCategoryL.append(catName)
             #
             isUnitCard = True if ("UNIT_CARDINALITY" in cfD and cfD["UNIT_CARDINALITY"]) else False
-<<<<<<< HEAD
-            # if sliceFilter and sliceFilter in sliceCardD:
-            #    isUnitCard = catName in sliceCardD[sliceFilter]
+            #
             if not isUnitCard:  # Don't overwrite if already True (especially needed for rcsb_latest_revision, but shouldn't affect anything else)
                 if sliceFilter and sliceFilter in sliceCardD:
                     isUnitCard = catName in sliceCardD[sliceFilter]
-=======
-            if not isUnitCard:  # Don't overwrite if already True (especially needed for rcsb_latest_revision, but shouldn't affect anything else)
-                if sliceFilter and sliceFilter in sliceCardD:
-                    isUnitCard = catName in sliceCardD[sliceFilter]
-
->>>>>>> 6a5d5382
             #
             pD = {typeKey: "object", "properties": {}, "additionalProperties": False}
             #
@@ -977,10 +963,6 @@
                     logger.info("CONFIG   - %s", atName)
                 #
                 schemaAttributeName = convertNameF(atName)
-<<<<<<< HEAD
-                # isRequired = ("mandatoryKeys" in enforceOpts and fD["IS_KEY"]) or ("mandatoryAttributes" in enforceOpts and fD["IS_MANDATORY"])
-=======
->>>>>>> 6a5d5382
                 isRequired = (
                     ("mandatoryKeys" in enforceOpts and fD["IS_KEY"])
                     or ("mandatoryAttributes" in enforceOpts and fD["IS_MANDATORY"])
