##
# File: RepoLoadWorkflow.py
# Date: 15-Dec-2019  jdw
#
#  Workflow wrapper  --  repository database loading utilities --
#
#  Updates:
#   1-Jun-2022 dwp Add clusterFileNameTemplate to load method kwargs
#   2-Feb-2023 dwp Add removeAndRecreateDbCollections method for wiping a database without involving any data loading;
#                  Add support for inputIdCodeList
#  26-Apr-2023 dwp Add regexPurge flag to control running regexp purge step during document load (with default set to False)
#   7-Nov-2023 dwp Add maxStepLength parameter
#  26-Mar-2024 dwp Add arguments and methods to support CLI usage from weekly-update workflow
#  22-Jan-2025 mjt Add Imgs format option (for jpg/svg generation) to splitIdList()
<<<<<<< HEAD
#  18-Feb-2025 dwp Add support for IHM model loading
#   5-Mar-2025 js Add support for prepending content type and directory hash for splitIdList output
=======
#   5-Mar-2025 js  Add support for prepending content type and directory hash for splitIdList output
>>>>>>> bd415873
#
##
__docformat__ = "restructuredtext en"
__author__ = "John Westbrook"
__email__ = "jwest@rcsb.rutgers.edu"
__license__ = "Apache 2.0"

import logging
import os
import random
import math
import datetime
from pathlib import Path

from rcsb.db.cli.RepoHoldingsEtlWorker import RepoHoldingsEtlWorker
from rcsb.db.cli.SequenceClustersEtlWorker import SequenceClustersEtlWorker
from rcsb.utils.dictionary.DictMethodResourceProvider import DictMethodResourceProvider
from rcsb.db.mongo.DocumentLoader import DocumentLoader
from rcsb.db.mongo.PdbxLoader import PdbxLoader
from rcsb.db.utils.TimeUtil import TimeUtil
from rcsb.utils.config.ConfigUtil import ConfigUtil
from rcsb.utils.io.MarshalUtil import MarshalUtil

logger = logging.getLogger(__name__)


class RepoLoadWorkflow(object):
    def __init__(self, **kwargs):
        #  Configuration Details
        configPath = kwargs.get("configPath", "exdb-config-example.yml")
        self.__configName = kwargs.get("configName", "site_info_remote_configuration")
        mockTopPath = kwargs.get("mockTopPath", None)
        self.__cfgOb = ConfigUtil(configPath=configPath, defaultSectionName=self.__configName, mockTopPath=mockTopPath)
        #
        self.__cachePath = kwargs.get("cachePath", ".")
        self.__cachePath = os.path.abspath(self.__cachePath)
        self.__debugFlag = kwargs.get("debugFlag", False)
        if self.__debugFlag:
            logger.setLevel(logging.DEBUG)
        #
        #  Rebuild or check resource cache
        # rebuildCache = kwargs.get("rebuildCache", False)
        # self.__cacheStatus = self.buildResourceCache(rebuildCache=rebuildCache)
        # logger.debug("Cache status if %r", self.__cacheStatus)
        #

    def load(self, op, **kwargs):
        # if not self.__cacheStatus:
        #    logger.error("Resource cache test or rebuild has failed - exiting")
        #    return False
        # argument processing
        if op not in ["pdbx_loader", "etl_repository_holdings", "etl_entity_sequence_clusters"]:
            logger.error("Unsupported operation %r - exiting", op)
            return False
        try:
            databaseName = kwargs.get("databaseName", None)
            databaseNameList = self.__cfgOb.get("DATABASE_NAMES_ALL", sectionName="database_catalog_configuration").split(",")
            collectionNameList = kwargs.get("collectionNameList", None)
            loadType = kwargs.get("loadType", "replace")  # or "full"
            contentType = kwargs.get("contentType", None)
            dbType = kwargs.get("dbType", "mongo")
            #
            numProc = int(kwargs.get("numProc", 1))
            chunkSize = int(kwargs.get("chunkSize", 10))
            maxStepLength = int(kwargs.get("maxStepLength", 500))
            fileLimit = kwargs.get("fileLimit", None)
            fileLimit = int(fileLimit) if fileLimit else None
            readBackCheck = kwargs.get("readBackCheck", True)
            rebuildSchemaFlag = kwargs.get("rebuildSchemaFlag", False)
            documentLimit = kwargs.get("documentLimit", None)
            documentLimit = int(documentLimit) if documentLimit else None
            failedFilePath = kwargs.get("failedFilePath", None)
            loadIdListPath = kwargs.get("loadIdListPath", None)
            # inputIdCodeList = kwargs.get("inputIdCodeList", None)
            loadFileListPath = kwargs.get("loadFileListPath", None)
            saveInputFileListPath = kwargs.get("saveInputFileListPath", None)
            schemaLevel = kwargs.get("schemaLevel", "min") if kwargs.get("schemaLevel") in ["min", "full"] else "min"
            updateSchemaOnReplace = kwargs.get("updateSchemaOnReplace", True)
            pruneDocumentSize = kwargs.get("pruneDocumentSize", None)
            pruneDocumentSize = float(pruneDocumentSize) if pruneDocumentSize else None
            regexPurge = kwargs.get("regexPurge", False)
            providerTypeExcludeL = kwargs.get("providerTypeExcludeL", None)
            clusterFileNameTemplate = kwargs.get("clusterFileNameTemplate", None)
            #
            # "Document organization (rowwise_by_name_with_cardinality|rowwise_by_name|columnwise_by_name|rowwise_by_id|rowwise_no_name",
            documentStyle = kwargs.get("documentStyle", "rowwise_by_name_with_cardinality")
            dataSelectors = kwargs.get("dataSelectors", ["PUBLIC_RELEASE"])
            #
            mergeValidationReports = kwargs.get("mergeValidationReports", True)
            mergeContentTypes = ["vrpt"] if mergeValidationReports else None
            #
            rebuildCache = kwargs.get("rebuildCache", False)
            forceReload = kwargs.get("forceReload", False)
            #
            tU = TimeUtil()
            dataSetId = kwargs.get("dataSetId") if "dataSetId" in kwargs else tU.getCurrentWeekSignature()
            seqDataLocator = self.__cfgOb.getPath("RCSB_SEQUENCE_CLUSTER_DATA_PATH", sectionName=self.__configName)
            sandboxPath = self.__cfgOb.getPath("RCSB_EXCHANGE_SANDBOX_PATH", sectionName=self.__configName)

        except Exception as e:
            logger.exception("Argument and configuration processing failing with %s", str(e))
            return False
        #
        ok = okS = True
        if op == "pdbx_loader" and dbType == "mongo" and databaseName in databaseNameList:
            try:
                inputPathList, inputIdCodeList = None, None
                if loadIdListPath:
                    mu = MarshalUtil(workPath=self.__cachePath)
                    inputIdCodeList = mu.doImport(loadIdListPath, fmt="list")
                    if not inputIdCodeList:
                        logger.error("Operation %r missing or empty input file path list %s - exiting", op, loadIdListPath)
                        return False
                elif loadFileListPath:
                    mu = MarshalUtil(workPath=self.__cachePath)
                    inputPathList = mu.doImport(loadFileListPath, fmt="list")
                    if not inputPathList:
                        logger.error("Operation %r missing or empty input file path list %s - exiting", op, loadFileListPath)
                        return False
            except Exception as e:
                logger.exception("Operation %r processing input path list failing with %s", op, str(e))
                return False
            #
            try:
                mw = PdbxLoader(
                    self.__cfgOb,
                    self.__cachePath,
                    resourceName="MONGO_DB",
                    numProc=numProc,
                    chunkSize=chunkSize,
                    maxStepLength=maxStepLength,
                    fileLimit=fileLimit,
                    verbose=self.__debugFlag,
                    readBackCheck=readBackCheck,
                    rebuildSchemaFlag=rebuildSchemaFlag,
                )
                ok = mw.load(
                    databaseName,
                    collectionLoadList=collectionNameList,
                    loadType=loadType,
                    contentType=contentType,
                    inputPathList=inputPathList,
                    inputIdCodeList=inputIdCodeList,
                    styleType=documentStyle,
                    dataSelectors=dataSelectors,
                    failedFilePath=failedFilePath,
                    saveInputFileListPath=saveInputFileListPath,
                    pruneDocumentSize=pruneDocumentSize,
                    regexPurge=regexPurge,
                    validationLevel=schemaLevel,
                    mergeContentTypes=mergeContentTypes,
                    providerTypeExcludeL=providerTypeExcludeL,
                    updateSchemaOnReplace=updateSchemaOnReplace,
                    rebuildCache=rebuildCache,
                    forceReload=forceReload,
                )
                okS = self.loadStatus(mw.getLoadStatus(), readBackCheck=readBackCheck)
            except Exception as e:
                logger.exception("Operation %r database %r failing with %s", op, databaseName, str(e))
        elif op == "etl_entity_sequence_clusters" and dbType == "mongo":
            cw = SequenceClustersEtlWorker(
                self.__cfgOb,
                numProc=numProc,
                chunkSize=chunkSize,
                maxStepLength=maxStepLength,
                documentLimit=documentLimit,
                verbose=self.__debugFlag,
                readBackCheck=readBackCheck,
                workPath=self.__cachePath,
                clusterFileNameTemplate=clusterFileNameTemplate,
            )
            ok = cw.etl(dataSetId, seqDataLocator, loadType=loadType)
            okS = self.loadStatus(cw.getLoadStatus(), readBackCheck=readBackCheck)
        elif op == "etl_repository_holdings" and dbType == "mongo":
            rhw = RepoHoldingsEtlWorker(
                self.__cfgOb,
                sandboxPath,
                self.__cachePath,
                numProc=numProc,
                chunkSize=chunkSize,
                maxStepLength=maxStepLength,
                documentLimit=documentLimit,
                verbose=self.__debugFlag,
                readBackCheck=readBackCheck,
            )
            ok = rhw.load(dataSetId)
            okS = self.loadStatus(rhw.getLoadStatus(), readBackCheck=readBackCheck)

        logger.info("Completed operation %r with status %r", op, ok and okS)

        return ok and okS

    def loadStatus(self, statusList, readBackCheck=True):
        ret = False
        try:
            dl = DocumentLoader(self.__cfgOb, self.__cachePath, "MONGO_DB", numProc=1, chunkSize=2, documentLimit=None, verbose=False, readBackCheck=readBackCheck)
            #
            sectionName = "data_exchange_configuration"
            databaseName = self.__cfgOb.get("DATABASE_NAME", sectionName=sectionName)
            collectionName = self.__cfgOb.get("COLLECTION_UPDATE_STATUS", sectionName=sectionName)
            ret = dl.load(databaseName, collectionName, loadType="append", documentList=statusList, indexAttributeList=["update_id", "database_name", "object_name"], keyNames=None)
        except Exception as e:
            logger.exception("Failing with %s", str(e))
        return ret

    def buildResourceCache(self, rebuildCache=False, providerTypeExcludeL=None, restoreUseStash=True, restoreUseGit=True):
        """Generate and cache resource dependencies."""
        ret = False
        try:
            # First make sure the CACHE directory exists
            if not os.path.isdir(self.__cachePath):
                logger.info("Cache directory %s doesn't exist. Creating it", self.__cachePath)
                os.makedirs(self.__cachePath)
            else:
                logger.info("Cache directory %s already exists.", self.__cachePath)

            # Now build the cache
            useCache = not rebuildCache
            rP = DictMethodResourceProvider(
                self.__cfgOb,
                configName=self.__configName,
                cachePath=self.__cachePath,
                restoreUseStash=restoreUseStash,
                restoreUseGit=restoreUseGit,
                providerTypeExcludeL=providerTypeExcludeL,
            )
            ret = rP.cacheResources(useCache=useCache, doBackup=False, useStash=False, useGit=False)
            logger.info("useCache %r cache reload status (%r)", useCache, ret)

        except Exception as e:
            logger.exception("Failing with %s", str(e))
        return ret

    def removeAndRecreateDbCollections(self, op, **kwargs):
        if op not in ["pdbx_db_wiper"]:
            logger.error("Unsupported operation %r - exiting", op)
            return False
        try:
            schemaLevel = kwargs.get("schemaLevel", "min") if kwargs.get("schemaLevel") in ["min", "full"] else "min"
            dbType = kwargs.get("dbType", "mongo")
            #
            databaseName = kwargs.get("databaseName", None)
            databaseNameList = self.__cfgOb.get("DATABASE_NAMES_ALL", sectionName="database_catalog_configuration").split(",")
            collectionNameList = kwargs.get("collectionNameList", None)
            #
        except Exception as e:
            logger.exception("Argument and configuration processing failing with %s", str(e))
            return False
        #
        ok = False
        if dbType == "mongo" and databaseName in databaseNameList:
            try:
                mw = PdbxLoader(
                    self.__cfgOb,
                    self.__cachePath,
                    resourceName="MONGO_DB",
                    verbose=self.__debugFlag,
                )
                ok = mw.removeAndRecreateDbCollections(
                    databaseName,
                    collectionLoadList=collectionNameList,
                    validationLevel=schemaLevel,
                )
            except Exception as e:
                logger.exception("Operation %r database %r failing with %s", op, databaseName, str(e))

        logger.info("Completed operation %r with status %r", op, ok)

        return ok

    def splitIdList(self, op, **kwargs):
        if op not in ["pdbx_id_list_splitter"]:
            logger.error("Unsupported operation %r - exiting", op)
            return False

        databaseName = kwargs.get("databaseName")  # 'pdbx_core' or 'pdbx_comp_model_core'
        contentType = kwargs.get("contentType", None)
        contentType = contentType if contentType else databaseName  # 'pdbx_core', 'pdbx_comp_model_core', 'pdbx_ihm'
        holdingsFilePath = kwargs.get("holdingsFilePath", None)  # For CSMs: http://computed-models-internal-%s.rcsb.org/staging/holdings/computed-models-holdings-list.json
        loadFileListDir = kwargs.get("loadFileListDir")  # ExchangeDbConfig().loadFileListsDir
        splitFileListPrefix = kwargs.get("splitFileListPrefix")
        splitFileListPrefix = splitFileListPrefix if splitFileListPrefix else contentType + "_ids"  # pdbx_core_ids, pdbx_comp_model_core_ids, or pdbx_ihm_ids
        numSublistFiles = kwargs.get("numSublistFiles", 1)  # ExchangeDbConfig().pdbxCoreNumberSublistFiles

        incrementalUpdate = kwargs.get("incrementalUpdate", False)
        targetFileDir = kwargs.get("targetFileDir", "")
        targetFileSuffix = kwargs.get("targetFileSuffix", "_model-1.jpg")
        prependOutputContentType = bool(kwargs.get("prependOutputContentType", False))
        prependOutputHash = bool(kwargs.get("prependOutputHash", False))
        #
        mU = MarshalUtil(workPath=self.__cachePath)
        #
        if contentType == "pdbx_core":
            # Get list of ALL entries to be loaded for the current update cycle
            if not holdingsFilePath:
                holdingsFilePath = os.path.join(self.__cfgOb.getPath("PDB_REPO_URL", sectionName=self.__configName), "pdb/holdings/released_structures_last_modified_dates.json.gz")
            holdingsFileD = mU.doImport(holdingsFilePath, fmt="json")
            #
            if incrementalUpdate:
                holdingsFileD = self.getTimeStampCheck(holdingsFileD, targetFileDir, targetFileSuffix, databaseName, prependOutputContentType, prependOutputHash)
            #
            idL = [k.upper() for k in holdingsFileD]
            logger.info("Total number of PDB entries: %d (obtained from file: %s)", len(idL), holdingsFilePath)
            random.shuffle(idL)  # randomize the order to reduce the chance of consecutive large structures occurring (which may cause memory spikes)
            filePathMappingD = self.splitIdListAndWriteToFiles(idL, numSublistFiles, loadFileListDir, splitFileListPrefix, holdingsFilePath)
        #
        elif contentType == "pdbx_ihm":
            if not holdingsFilePath:
                holdingsFilePath = os.path.join(self.__cfgOb.getPath("PDB_REPO_URL", sectionName=self.__configName), "pdb_ihm/holdings/released_structures_last_modified_dates.json.gz")
            holdingsFileD = mU.doImport(holdingsFilePath, fmt="json")
            idL = [k.upper() for k in holdingsFileD]
            logger.info("Total number of IHM entries: %d (obtained from file: %s)", len(idL), holdingsFilePath)
            filePathMappingD = self.splitIdListAndWriteToFiles(idL, numSublistFiles, loadFileListDir, splitFileListPrefix, holdingsFilePath)
        #
        elif contentType == "pdbx_comp_model_core":
            filePathMappingD = {}
            if holdingsFilePath:
                holdingsFileBaseDir = os.path.dirname(os.path.dirname(holdingsFilePath))
            else:
                holdingsFilePath = self.__cfgOb.getPath("PDBX_COMP_MODEL_HOLDINGS_LIST_PATH", sectionName=self.__configName)
                holdingsFileBaseDir = self.__cfgOb.getPath("PDBX_COMP_MODEL_REPO_PATH", sectionName=self.__configName)
            holdingsFileD = mU.doImport(holdingsFilePath, fmt="json")
            #
            if len(holdingsFileD) == 1:
                # Split up single holdings file into multiple sub-lists
                holdingsFile = os.path.join(holdingsFileBaseDir, list(holdingsFileD.keys())[0])
                hD = mU.doImport(holdingsFile, fmt="json")
                #
                if incrementalUpdate:
                    hD = self.getTimeStampCheck(hD, targetFileDir, targetFileSuffix, databaseName, prependOutputContentType, prependOutputHash)
                #
                idL = [k.upper() for k in hD]
                random.shuffle(idL)  # randomize the order to reduce the chance of consecutive large structures occurring (which may cause memory spikes)
                logger.info("Total number of entries to load for holdingsFile %s: %d", holdingsFile, len(idL))
                filePathMappingD = self.splitIdListAndWriteToFiles(idL, numSublistFiles, loadFileListDir, splitFileListPrefix, holdingsFile)
            #
            elif len(holdingsFileD) > 1:
                # Create one sub-list for each holdings file
                mU = MarshalUtil()
                index = 1
                for hF, count in holdingsFileD.items():
                    holdingsFile = os.path.join(holdingsFileBaseDir, hF)
                    hD = mU.doImport(holdingsFile, fmt="json")
                    if incrementalUpdate:
                        hD = self.getTimeStampCheck(hD, targetFileDir, targetFileSuffix, databaseName, prependOutputContentType, prependOutputHash)
                    idL = [k.upper() for k in hD]
                    random.shuffle(idL)  # randomize the order to reduce the chance of consecutive large structures occurring (which may cause memory spikes)
                    logger.info("Total number of entries to load for holdingsFile %s: %d", holdingsFile, len(idL))
                    #
                    fPath = os.path.join(loadFileListDir, f"{splitFileListPrefix}-{index}.txt")
                    ok = mU.doExport(fPath, idL, fmt="list")
                    if not ok:
                        raise ValueError("Failed to export id list %r" % fPath)
                    filePathMappingD.update({str(index): {"filePath": fPath, "numModels": count, "sourceFile": holdingsFile}})
                    index += 1
                #
                mappingFilePath = os.path.join(loadFileListDir, splitFileListPrefix + "_mapping.json")
                ok = mU.doExport(mappingFilePath, filePathMappingD, fmt="json", indent=4)

        else:
            logger.error("Unsupported database/content type for ID list splitting %s, %r", databaseName, contentType)
            return False

        # Do one last santity check
        ok = filePathMappingD is not None
        outfilePathL = [v["filePath"] for k, v in filePathMappingD.items()]
        for oPath in outfilePathL:
            ok = (os.path.exists(oPath) and os.path.isfile(oPath)) and ok
            if not ok:
                logger.error("Entry ID loading sublist file does not exist: %r", oPath)

        return ok

    def getPdbHash(self, pdbid):
        return pdbid[1:3]

    def getCsmHash(self, pdbid):
        return os.path.join(pdbid[0:2], pdbid[-6:-4], pdbid[-4:-2])

    def getContentTypePrefix(self, databaseName):
        if databaseName == "pdbx_core":
            return "pdb"
        if databaseName == "pdbx_comp_model_core":
            return "csm"
        return ""

    def getTimeStampCheck(self, hD, targetFileDir, targetFileSuffix, databaseName, prependOutputContentType=False, prependOutputHash=False):
        """
        Compares timestamp of source file (from holdings file information) with timestamp of target file (from file properties).
        If target file exists and has the same or newer timestamp, its id is removed from the return list.
        """
        if databaseName not in ["pdbx_core", "pdbx_comp_model_core"]:
            logger.error("unrecognized argument %s", databaseName)
            return hD
        contentTypePrefix = self.getContentTypePrefix(databaseName)
        res = hD.copy()
        modelPath = None
        for key, value in hD.items():
            if isinstance(value, dict):
                # csm
                timeStamp = value["lastModifiedDate"]
                modelPath = value["modelPath"]
            else:
                timeStamp = value

            # experimental models are stored with lower case while csms are stored with upper case (except content type)
            hashPath = None
            if databaseName == "pdbx_core":
                pdbid = key.lower()
                hashPath = self.getPdbHash(pdbid)
            elif databaseName == "pdbx_comp_model_core":
                pdbid = key.upper()
                if modelPath:
                    hashPath = os.path.dirname(modelPath)
                else:
                    hashPath = self.getCsmHash(pdbid)
            #
            if not hashPath:
                logger.error("Unable to determine hashPath for key %r - skipping", key)
                res.pop(key)
                continue

            if prependOutputContentType and prependOutputHash:
                pathToItem = os.path.join(targetFileDir, contentTypePrefix, hashPath, pdbid + targetFileSuffix)
            elif prependOutputContentType:
                pathToItem = os.path.join(targetFileDir, contentTypePrefix, pdbid + targetFileSuffix)
            elif prependOutputHash:
                pathToItem = os.path.join(targetFileDir, hashPath, pdbid + targetFileSuffix)
            else:
                pathToItem = os.path.join(targetFileDir, pdbid + targetFileSuffix)

            if Path(pathToItem).exists():
                t1 = Path(pathToItem).stat().st_mtime
                t2 = datetime.datetime.strptime(timeStamp, "%Y-%m-%dT%H:%M:%S%z").timestamp()
                if t1 >= t2:
                    res.pop(key)
        return res

    def splitIdListAndWriteToFiles(self, inputList, nFiles, outfileDir, outfilePrefix, sourceFile):
        """Split input ID list into equally distributed sublists of size nFiles.

        Write files to the given outfileDir and outfilePrefix.

        Returns:
            dict: dict of output file paths
                  {list_index: {"filePath": filePath, "numModels": len(sublist), "sourceFile": sourceFile}}
        """
        sublistSize = math.ceil(len(inputList) / nFiles)

        # Split the input list into n sublists
        sublists = [inputList[i: i + sublistSize] for i in range(0, len(inputList), sublistSize)]

        # Write each sublist to a separate file
        filePathMappingD = {}
        for idx, sublist in enumerate(sublists):
            index = idx + 1
            filePath = os.path.join(outfileDir, f"{outfilePrefix}-{index}.txt")
            with open(filePath, "w", encoding="utf-8") as file:
                # Write each string on its own line in the file
                for string in sublist:
                    file.write(f"{string}\n")
            filePathMappingD.update({str(index): {"filePath": filePath, "numModels": len(sublist), "sourceFile": sourceFile}})

        mappingFilePath = os.path.join(outfileDir, outfilePrefix + "_mapping.json")
        mU = MarshalUtil()
        ok = mU.doExport(mappingFilePath, filePathMappingD, fmt="json", indent=4)
        if not ok:
            raise ValueError("Failed to export mappingFilePath %r" % mappingFilePath)

        return filePathMappingD

    def loadCompleteCheck(self, op, **kwargs):
        if op not in ["pdbx_loader_check"]:
            logger.error("Unsupported operation %r - exiting", op)
            return False
        try:
            databaseName = kwargs.get("databaseName", None)
            contentType = kwargs.get("contentType", None)
            holdingsFilePath = kwargs.get("holdingsFilePath", None)
            minNpiValidationCount = kwargs.get("minNpiValidationCount", None)
            checkLoadWithHoldings = kwargs.get("checkLoadWithHoldings", False)
            completeIdCodeList, completeIdCodeCount = self.__getCompleteIdListCount(databaseName, contentType, holdingsFilePath)
            if not (completeIdCodeList or completeIdCodeCount):
                logger.error("Failed to get completeIdCodeList and completeIdCodeCount for database %r", databaseName)
                return False
            #
        except Exception as e:
            logger.exception("Argument and configuration processing failing with %s", str(e))
            return False
        #
        try:
            mw = PdbxLoader(
                self.__cfgOb,
                self.__cachePath,
                resourceName="MONGO_DB",
                verbose=self.__debugFlag,
            )
            ok = mw.loadCompleteCheck(
                databaseName,
                contentType=contentType,
                completeIdCodeList=completeIdCodeList,
                completeIdCodeCount=completeIdCodeCount,
            )
            logger.info("loadCompleteCheck for database %s (status %r)", databaseName, ok)
            if databaseName == "pdbx_core" and (not contentType or contentType == "pdbx_core"):  # only check for PDB (not IHM)
                validationCollectionCheckMap = {
                    # map of collection names and minimum validation counts expected
                    "pdbx_core_nonpolymer_entity_instance": minNpiValidationCount,
                }
                for collection, minValidationCount in validationCollectionCheckMap.items():
                    if minValidationCount:
                        okV = mw.checkValidationDataCount(databaseName, collection, minValidationCount)
                        logger.info("checkValidationDataCount for database %s coll %s (status %r)", databaseName, collection, okV)
                        ok = ok and okV
                #
                if checkLoadWithHoldings:
                    okH = mw.checkLoadedEntriesWithHoldingsCount(databaseName)
                    logger.info("checkLoadedEntriesWithHoldingsCount (status %r)", okH)
                    ok = ok and okH
        #
        except Exception as e:
            logger.exception("Operation %r database %r failing with %s", op, databaseName, str(e))

        logger.info("Completed operation %r with status %r", op, ok)

        return ok

    def __getCompleteIdListCount(self, databaseName, contentType, holdingsFilePath):
        mU = MarshalUtil(workPath=self.__cachePath)
        #
        contentType = contentType if contentType else databaseName
        #
        if contentType == "pdbx_core":
            # Get list of ALL entries to be loaded for the current update cycle
            if not holdingsFilePath:
                holdingsFilePath = os.path.join(self.__cfgOb.getPath("PDB_REPO_URL", sectionName=self.__configName), "pdb/holdings/released_structures_last_modified_dates.json.gz")
            holdingsFileD = mU.doImport(holdingsFilePath, fmt="json")
            idL = [k.upper() for k in holdingsFileD]
            logger.info("Total number of entries to load: %d (obtained from file: %s)", len(idL), holdingsFilePath)
            return idL, len(idL)

        elif contentType == "pdbx_ihm":
            if not holdingsFilePath:
                holdingsFilePath = os.path.join(self.__cfgOb.getPath("PDB_REPO_URL", sectionName=self.__configName), "pdb_ihm/holdings/released_structures_last_modified_dates.json.gz")
            holdingsFileD = mU.doImport(holdingsFilePath, fmt="json")
            idL = [k.upper() for k in holdingsFileD]
            logger.info("Total number of IHM entries: %d (obtained from file: %s)", len(idL), holdingsFilePath)
            return idL, len(idL)

        elif contentType == "pdbx_comp_model_core":
            if not holdingsFilePath:
                holdingsFilePath = self.__cfgOb.getPath("PDBX_COMP_MODEL_HOLDINGS_LIST_PATH", sectionName=self.__configName)
            holdingsFileD = mU.doImport(holdingsFilePath, fmt="json")
            # Don't return the actual CSM file list since it will be unmanageable upon scaling
            return None, sum(holdingsFileD.values())

        else:
            logger.error("Unsupported database for completed load checking %s", databaseName)

        return None, None<|MERGE_RESOLUTION|>--- conflicted
+++ resolved
@@ -12,12 +12,8 @@
 #   7-Nov-2023 dwp Add maxStepLength parameter
 #  26-Mar-2024 dwp Add arguments and methods to support CLI usage from weekly-update workflow
 #  22-Jan-2025 mjt Add Imgs format option (for jpg/svg generation) to splitIdList()
-<<<<<<< HEAD
-#  18-Feb-2025 dwp Add support for IHM model loading
-#   5-Mar-2025 js Add support for prepending content type and directory hash for splitIdList output
-=======
 #   5-Mar-2025 js  Add support for prepending content type and directory hash for splitIdList output
->>>>>>> bd415873
+#   7-Apr-2025 dwp Add support for IHM model loading
 #
 ##
 __docformat__ = "restructuredtext en"
