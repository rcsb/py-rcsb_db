##
# File: RepoLoadWorkflow.py
# Date: 15-Dec-2019  jdw
#
#  Workflow wrapper  --  repository database loading utilities --
#
#  Updates:
#   1-Jun-2022 dwp Add clusterFileNameTemplate to load method kwargs
#   2-Feb-2023 dwp Add removeAndRecreateDbCollections method for wiping a database without involving any data loading;
#                  Add support for inputIdCodeList
#  26-Apr-2023 dwp Add regexPurge flag to control running regexp purge step during document load (with default set to False)
#   7-Nov-2023 dwp Add maxStepLength parameter
#  26-Mar-2024 dwp Add arguments and methods to support CLI usage from weekly-update workflow
#  22-Jan-2025 mjt Add Imgs format option (for jpg/svg generation) to splitIdList()
#   5-Mar-2025 js  Add support for prepending content type and directory hash for splitIdList output
#   7-Apr-2025 dwp Add support for IHM model loading
#
##
__docformat__ = "restructuredtext en"
__author__ = "John Westbrook"
__email__ = "jwest@rcsb.rutgers.edu"
__license__ = "Apache 2.0"

import logging
import os
import random
import math
import datetime
from pathlib import Path

from rcsb.db.cli.RepoHoldingsEtlWorker import RepoHoldingsEtlWorker
from rcsb.db.cli.SequenceClustersEtlWorker import SequenceClustersEtlWorker
from rcsb.utils.dictionary.DictMethodResourceProvider import DictMethodResourceProvider
from rcsb.db.mongo.DocumentLoader import DocumentLoader
from rcsb.db.mongo.PdbxLoader import PdbxLoader
from rcsb.db.utils.TimeUtil import TimeUtil
from rcsb.utils.config.ConfigUtil import ConfigUtil
from rcsb.utils.io.MarshalUtil import MarshalUtil

logger = logging.getLogger(__name__)


class RepoLoadWorkflow(object):
    def __init__(self, **kwargs):
        #  Configuration Details
        configPath = kwargs.get("configPath", "exdb-config-example.yml")
        self.__configName = kwargs.get("configName", "site_info_remote_configuration")
        mockTopPath = kwargs.get("mockTopPath", None)
        self.__cfgOb = ConfigUtil(configPath=configPath, defaultSectionName=self.__configName, mockTopPath=mockTopPath)
        #
        self.__cachePath = kwargs.get("cachePath", ".")
        self.__cachePath = os.path.abspath(self.__cachePath)
        self.__debugFlag = kwargs.get("debugFlag", False)
        if self.__debugFlag:
            logger.setLevel(logging.DEBUG)
        #
        #  Rebuild or check resource cache
        # rebuildCache = kwargs.get("rebuildCache", False)
        # self.__cacheStatus = self.buildResourceCache(rebuildCache=rebuildCache)
        # logger.debug("Cache status if %r", self.__cacheStatus)
        #

    def load(self, op, **kwargs):
        # if not self.__cacheStatus:
        #    logger.error("Resource cache test or rebuild has failed - exiting")
        #    return False
        # argument processing
        if op not in ["pdbx_loader", "etl_repository_holdings", "etl_entity_sequence_clusters"]:
            logger.error("Unsupported operation %r - exiting", op)
            return False
        try:
            databaseName = kwargs.get("databaseName", None)
            collectionGroupName = kwargs.get("collectionGroupName", None)
            databaseNameList = self.__cfgOb.get("DATABASE_NAMES_ALL", sectionName="database_catalog_configuration").split(",")
            collectionNameList = kwargs.get("collectionNameList", None)
            loadType = kwargs.get("loadType", "replace")  # or "full"
            contentType = kwargs.get("contentType", None)
            dbType = kwargs.get("dbType", "mongo")
            #
            numProc = int(kwargs.get("numProc", 1))
            chunkSize = int(kwargs.get("chunkSize", 10))
            maxStepLength = int(kwargs.get("maxStepLength", 500))
            fileLimit = kwargs.get("fileLimit", None)
            fileLimit = int(fileLimit) if fileLimit else None
            readBackCheck = kwargs.get("readBackCheck", True)
            rebuildSchemaFlag = kwargs.get("rebuildSchemaFlag", False)
            documentLimit = kwargs.get("documentLimit", None)
            documentLimit = int(documentLimit) if documentLimit else None
            failedFilePath = kwargs.get("failedFilePath", None)
            loadIdListPath = kwargs.get("loadIdListPath", None)
            # inputIdCodeList = kwargs.get("inputIdCodeList", None)
            loadFileListPath = kwargs.get("loadFileListPath", None)
            saveInputFileListPath = kwargs.get("saveInputFileListPath", None)
            schemaLevel = kwargs.get("schemaLevel", "min") if kwargs.get("schemaLevel") in ["min", "full"] else "min"
            updateSchemaOnReplace = kwargs.get("updateSchemaOnReplace", True)
            pruneDocumentSize = kwargs.get("pruneDocumentSize", None)
            pruneDocumentSize = float(pruneDocumentSize) if pruneDocumentSize else None
            regexPurge = kwargs.get("regexPurge", False)
            providerTypeExcludeL = kwargs.get("providerTypeExcludeL", None)
            clusterFileNameTemplate = kwargs.get("clusterFileNameTemplate", None)
            #
            # "Document organization (rowwise_by_name_with_cardinality|rowwise_by_name|columnwise_by_name|rowwise_by_id|rowwise_no_name",
            documentStyle = kwargs.get("documentStyle", "rowwise_by_name_with_cardinality")
            dataSelectors = kwargs.get("dataSelectors", ["PUBLIC_RELEASE"])
            #
            mergeValidationReports = kwargs.get("mergeValidationReports", True)
            mergeContentTypes = ["vrpt"] if mergeValidationReports else None
            #
            rebuildCache = kwargs.get("rebuildCache", False)
            forceReload = kwargs.get("forceReload", False)
            #
            tU = TimeUtil()
            dataSetId = kwargs.get("dataSetId") if "dataSetId" in kwargs else tU.getCurrentWeekSignature()
            seqDataLocator = self.__cfgOb.getPath("RCSB_SEQUENCE_CLUSTER_DATA_PATH", sectionName=self.__configName)
            sandboxPath = self.__cfgOb.getPath("RCSB_EXCHANGE_SANDBOX_PATH", sectionName=self.__configName)
            #
            # NOTE: Temporarily set collectionGroupName here until all corresponding code in weekly-update-workflow is updated
            if databaseName:
                if not collectionGroupName:
                    collectionGroupName = "core_chem_comp" if databaseName in ["bird_chem_comp_core", "core_chem_comp"] else databaseName
                if not contentType:
                    # TODO: Change to "core_chem_comp" after updating usage in RepositoryProvider
                    contentType = "bird_chem_comp_core" if databaseName in ["bird_chem_comp_core", "core_chem_comp"] else databaseName

        except Exception as e:
            logger.exception("Argument and configuration processing failing with %s", str(e))
            return False
        #
        ok = okS = True
        if op == "pdbx_loader" and dbType == "mongo":
            if collectionGroupName not in databaseNameList:
                logger.error("collectionGroupName (%r) not in databaseNameList: %r", collectionGroupName, databaseNameList)
                return False
            try:
                inputPathList, inputIdCodeList = None, None
                if loadIdListPath:
                    mu = MarshalUtil(workPath=self.__cachePath)
                    inputIdCodeList = mu.doImport(loadIdListPath, fmt="list")
                    if not inputIdCodeList:
                        logger.error("Operation %r missing or empty input file path list %s - exiting", op, loadIdListPath)
                        return False
                elif loadFileListPath:
                    mu = MarshalUtil(workPath=self.__cachePath)
                    inputPathList = mu.doImport(loadFileListPath, fmt="list")
                    if not inputPathList:
                        logger.error("Operation %r missing or empty input file path list %s - exiting", op, loadFileListPath)
                        return False
            except Exception as e:
                logger.exception("Operation %r processing input path list failing with %s", op, str(e))
                return False
            #
            try:
                mw = PdbxLoader(
                    self.__cfgOb,
                    self.__cachePath,
                    resourceName="MONGO_DB",
                    numProc=numProc,
                    chunkSize=chunkSize,
                    maxStepLength=maxStepLength,
                    fileLimit=fileLimit,
                    verbose=self.__debugFlag,
                    readBackCheck=readBackCheck,
                    rebuildSchemaFlag=rebuildSchemaFlag,
                )
                ok = mw.load(
                    databaseName=databaseName,
                    collectionGroupName=collectionGroupName,
                    collectionLoadList=collectionNameList,
                    loadType=loadType,
                    contentType=contentType,
                    inputPathList=inputPathList,
                    inputIdCodeList=inputIdCodeList,
                    styleType=documentStyle,
                    dataSelectors=dataSelectors,
                    failedFilePath=failedFilePath,
                    saveInputFileListPath=saveInputFileListPath,
                    pruneDocumentSize=pruneDocumentSize,
                    regexPurge=regexPurge,
                    validationLevel=schemaLevel,
                    mergeContentTypes=mergeContentTypes,
                    providerTypeExcludeL=providerTypeExcludeL,
                    updateSchemaOnReplace=updateSchemaOnReplace,
                    rebuildCache=rebuildCache,
                    forceReload=forceReload,
                )
                okS = self.loadStatus(mw.getLoadStatus(), readBackCheck=readBackCheck)
            except Exception as e:
                logger.exception("Operation %r collection group %r (database %r) failing with %s", op, collectionGroupName, databaseName, str(e))
        elif op == "etl_entity_sequence_clusters" and dbType == "mongo":
            cw = SequenceClustersEtlWorker(
                self.__cfgOb,
                numProc=numProc,
                chunkSize=chunkSize,
                maxStepLength=maxStepLength,
                documentLimit=documentLimit,
                verbose=self.__debugFlag,
                readBackCheck=readBackCheck,
                workPath=self.__cachePath,
                clusterFileNameTemplate=clusterFileNameTemplate,
            )
            ok = cw.etl(dataSetId, seqDataLocator, loadType=loadType)
            okS = self.loadStatus(cw.getLoadStatus(), readBackCheck=readBackCheck)
        elif op == "etl_repository_holdings" and dbType == "mongo":
            rhw = RepoHoldingsEtlWorker(
                self.__cfgOb,
                sandboxPath,
                self.__cachePath,
                numProc=numProc,
                chunkSize=chunkSize,
                maxStepLength=maxStepLength,
                documentLimit=documentLimit,
                verbose=self.__debugFlag,
                readBackCheck=readBackCheck,
            )
            ok = rhw.load(dataSetId)
            okS = self.loadStatus(rhw.getLoadStatus(), readBackCheck=readBackCheck)

        logger.info("Completed operation %r with status %r", op, ok and okS)

        return ok and okS

    def loadStatus(self, statusList, readBackCheck=True):
        ret = False
        try:
            dl = DocumentLoader(self.__cfgOb, self.__cachePath, "MONGO_DB", numProc=1, chunkSize=2, documentLimit=None, verbose=False, readBackCheck=readBackCheck)
            #
            sectionName = "data_exchange_configuration"
            databaseName = self.__cfgOb.get("DATABASE_NAME", sectionName=sectionName)
            collectionName = self.__cfgOb.get("COLLECTION_UPDATE_STATUS", sectionName=sectionName)
            ret = dl.load(databaseName, collectionName, loadType="append", documentList=statusList, indexAttributeList=["update_id", "database_name", "object_name"], keyNames=None)
        except Exception as e:
            logger.exception("Failing with %s", str(e))
        return ret

    def buildResourceCache(self, rebuildCache=False, providerTypeExcludeL=None, restoreUseStash=True, restoreUseGit=True):
        """Generate and cache resource dependencies."""
        ret = False
        try:
            # First make sure the CACHE directory exists
            if not os.path.isdir(self.__cachePath):
                logger.info("Cache directory %s doesn't exist. Creating it", self.__cachePath)
                os.makedirs(self.__cachePath)
            else:
                logger.info("Cache directory %s already exists.", self.__cachePath)

            # Now build the cache
            useCache = not rebuildCache
            rP = DictMethodResourceProvider(
                self.__cfgOb,
                configName=self.__configName,
                cachePath=self.__cachePath,
                restoreUseStash=restoreUseStash,
                restoreUseGit=restoreUseGit,
                providerTypeExcludeL=providerTypeExcludeL,
            )
            ret = rP.cacheResources(useCache=useCache, doBackup=False, useStash=False, useGit=False)
            logger.info("useCache %r cache reload status (%r)", useCache, ret)

        except Exception as e:
            logger.exception("Failing with %s", str(e))
        return ret

    def removeAndRecreateDbCollections(self, op, **kwargs):
        if op not in ["pdbx_db_wiper"]:
            logger.error("Unsupported operation %r - exiting", op)
            return False
        try:
            databaseName = kwargs.get("databaseName", None)
            collectionGroupName = kwargs.get("collectionGroupName", databaseName)
            databaseNameList = self.__cfgOb.get("DATABASE_NAMES_ALL", sectionName="database_catalog_configuration").split(",")
            collectionNameList = kwargs.get("collectionNameList", None)
            schemaLevel = kwargs.get("schemaLevel", "min") if kwargs.get("schemaLevel") in ["min", "full"] else "min"
            dbType = kwargs.get("dbType", "mongo")
            #
        except Exception as e:
            logger.exception("Argument and configuration processing failing with %s", str(e))
            return False
        #
        ok = False
        if dbType == "mongo":
            if collectionGroupName not in databaseNameList:
                logger.error("collectionGroupName (%r) not in databaseNameList: %r", collectionGroupName, databaseNameList)
                return False
            try:
                mw = PdbxLoader(
                    self.__cfgOb,
                    self.__cachePath,
                    resourceName="MONGO_DB",
                    verbose=self.__debugFlag,
                )
                ok = mw.removeAndRecreateDbCollections(
                    collectionGroupName,
                    collectionLoadList=collectionNameList,
                    validationLevel=schemaLevel,
                )
            except Exception as e:
                logger.exception("Operation %r database %r failing with %s", op, databaseName, str(e))

        logger.info("Completed operation %r with status %r", op, ok)

        return ok

    def splitIdList(self, op, **kwargs):
        if op not in ["pdbx_id_list_splitter"]:
            logger.error("Unsupported operation %r - exiting", op)
            return False

<<<<<<< HEAD
        databaseName = kwargs.get("databaseName", None)  # 'pdbx_core' or 'pdbx_comp_model_core'
        contentType = kwargs.get("contentType", None)
        contentType = contentType if contentType else databaseName  # 'pdbx_core', 'pdbx_comp_model_core', 'pdbx_ihm'
=======
        databaseName = kwargs.get("databaseName")  # 'pdbx_core' or 'pdbx_comp_model_core'
        contentType = kwargs.get("contentType", None)  # 'pdbx_core', 'pdbx_comp_model_core', 'pdbx_ihm'
        contentType = contentType if contentType else databaseName
>>>>>>> 9fdaf952
        holdingsFilePath = kwargs.get("holdingsFilePath", None)  # For CSMs: http://computed-models-internal-%s.rcsb.org/staging/holdings/computed-models-holdings-list.json
        loadFileListDir = kwargs.get("loadFileListDir")  # ExchangeDbConfig().loadFileListsDir
        splitFileListPrefix = kwargs.get("splitFileListPrefix")
        splitFileListPrefix = splitFileListPrefix if splitFileListPrefix else contentType + "_ids"  # pdbx_core_ids, pdbx_comp_model_core_ids, or pdbx_ihm_ids
        numSublistFiles = kwargs.get("numSublistFiles", 1)  # ExchangeDbConfig().pdbxCoreNumberSublistFiles

        incrementalUpdate = kwargs.get("incrementalUpdate", False)
        targetFileDir = kwargs.get("targetFileDir", "")
        targetFileSuffix = kwargs.get("targetFileSuffix", "_model-1.jpg")
        prependOutputContentType = bool(kwargs.get("prependOutputContentType", False))
        prependOutputHash = bool(kwargs.get("prependOutputHash", False))
        #
        mU = MarshalUtil(workPath=self.__cachePath)
        #
        if contentType == "pdbx_core":
            # Get list of ALL entries to be loaded for the current update cycle
            if not holdingsFilePath:
                holdingsFilePath = os.path.join(self.__cfgOb.getPath("PDB_REPO_URL", sectionName=self.__configName), "pdb/holdings/released_structures_last_modified_dates.json.gz")
            holdingsFileD = mU.doImport(holdingsFilePath, fmt="json")
            #
            if incrementalUpdate:
                holdingsFileD = self.getTimeStampCheck(holdingsFileD, targetFileDir, targetFileSuffix, contentType, prependOutputContentType, prependOutputHash)
            #
            idL = [k.upper() for k in holdingsFileD]
            logger.info("Total number of PDB entries: %d (obtained from file: %s)", len(idL), holdingsFilePath)
            random.shuffle(idL)  # randomize the order to reduce the chance of consecutive large structures occurring (which may cause memory spikes)
            filePathMappingD = self.splitIdListAndWriteToFiles(idL, numSublistFiles, loadFileListDir, splitFileListPrefix, holdingsFilePath)
        #
        elif contentType == "pdbx_ihm":
            if not holdingsFilePath:
                holdingsFilePath = os.path.join(self.__cfgOb.getPath("PDB_REPO_URL", sectionName=self.__configName), "pdb_ihm/holdings/released_structures_last_modified_dates.json.gz")
            holdingsFileD = mU.doImport(holdingsFilePath, fmt="json")
            #
            if incrementalUpdate:
                holdingsFileD = self.getTimeStampCheck(holdingsFileD, targetFileDir, targetFileSuffix, contentType, prependOutputContentType, prependOutputHash)
            #
            idL = [k.upper() for k in holdingsFileD]
            logger.info("Total number of IHM entries: %d (obtained from file: %s)", len(idL), holdingsFilePath)
            filePathMappingD = self.splitIdListAndWriteToFiles(idL, numSublistFiles, loadFileListDir, splitFileListPrefix, holdingsFilePath)
        #
        elif contentType == "pdbx_comp_model_core":
            filePathMappingD = {}
            if holdingsFilePath:
                holdingsFileBaseDir = os.path.dirname(os.path.dirname(holdingsFilePath))
            else:
                holdingsFilePath = self.__cfgOb.getPath("PDBX_COMP_MODEL_HOLDINGS_LIST_PATH", sectionName=self.__configName)
                holdingsFileBaseDir = self.__cfgOb.getPath("PDBX_COMP_MODEL_REPO_PATH", sectionName=self.__configName)
            holdingsFileD = mU.doImport(holdingsFilePath, fmt="json")
            #
            if len(holdingsFileD) == 1:
                # Split up single holdings file into multiple sub-lists
                holdingsFile = os.path.join(holdingsFileBaseDir, list(holdingsFileD.keys())[0])
                hD = mU.doImport(holdingsFile, fmt="json")
                #
                if incrementalUpdate:
                    hD = self.getTimeStampCheck(hD, targetFileDir, targetFileSuffix, contentType, prependOutputContentType, prependOutputHash)
                #
                idL = [k.upper() for k in hD]
                random.shuffle(idL)  # randomize the order to reduce the chance of consecutive large structures occurring (which may cause memory spikes)
                logger.info("Total number of entries to load for holdingsFile %s: %d", holdingsFile, len(idL))
                filePathMappingD = self.splitIdListAndWriteToFiles(idL, numSublistFiles, loadFileListDir, splitFileListPrefix, holdingsFile)
            #
            elif len(holdingsFileD) > 1:
                # Create one sub-list for each holdings file
                mU = MarshalUtil()
                index = 1
                for hF, count in holdingsFileD.items():
                    holdingsFile = os.path.join(holdingsFileBaseDir, hF)
                    hD = mU.doImport(holdingsFile, fmt="json")
                    if incrementalUpdate:
                        hD = self.getTimeStampCheck(hD, targetFileDir, targetFileSuffix, contentType, prependOutputContentType, prependOutputHash)
                    idL = [k.upper() for k in hD]
                    random.shuffle(idL)  # randomize the order to reduce the chance of consecutive large structures occurring (which may cause memory spikes)
                    logger.info("Total number of entries to load for holdingsFile %s: %d", holdingsFile, len(idL))
                    #
                    fPath = os.path.join(loadFileListDir, f"{splitFileListPrefix}-{index}.txt")
                    ok = mU.doExport(fPath, idL, fmt="list")
                    if not ok:
                        raise ValueError("Failed to export id list %r" % fPath)
                    filePathMappingD.update({str(index): {"filePath": fPath, "numModels": count, "sourceFile": holdingsFile}})
                    index += 1
                #
                mappingFilePath = os.path.join(loadFileListDir, splitFileListPrefix + "_mapping.json")
                ok = mU.doExport(mappingFilePath, filePathMappingD, fmt="json", indent=4)

        else:
            logger.error("Unsupported database/content type for ID list splitting %s, %r", databaseName, contentType)
            return False

        # Do one last santity check
        ok = filePathMappingD is not None
        outfilePathL = [v["filePath"] for k, v in filePathMappingD.items()]
        for oPath in outfilePathL:
            ok = (os.path.exists(oPath) and os.path.isfile(oPath)) and ok
            if not ok:
                logger.error("Entry ID loading sublist file does not exist: %r", oPath)

        return ok

    def getPdbHash(self, pdbid):
        return pdbid[1:3]

    def getCsmHash(self, pdbid):
        return os.path.join(pdbid[0:2], pdbid[-6:-4], pdbid[-4:-2])

    def getContentTypePrefix(self, contentType):
        if contentType in ["pdbx_core", "pdbx_ihm"]:
            return "pdb"
        if contentType == "pdbx_comp_model_core":
            return "csm"
        return ""

    def getTimeStampCheck(self, hD, targetFileDir, targetFileSuffix, contentType, prependOutputContentType=False, prependOutputHash=False):
        """
        Compares timestamp of source file (from holdings file information) with timestamp of target file (from file properties).
        If target file exists and has the same or newer timestamp, its id is removed from the return list.
        """
        if contentType not in ["pdbx_core", "pdbx_ihm", "pdbx_comp_model_core"]:
            logger.error("unrecognized argument %s", contentType)
            return hD
        contentTypePrefix = self.getContentTypePrefix(contentType)
        res = hD.copy()
        modelPath = None
        for key, value in hD.items():
            if isinstance(value, dict) and "lastModifiedDate" in value and "modelPath" in value:
                # csm
                timeStamp = value["lastModifiedDate"]
                modelPath = value["modelPath"]
            else:
                timeStamp = value

            hashPath = None
            # output paths and file names set for lower-case in py-rcsb_workflow bcif task_functions.py
            pdbid = key.lower()
            if contentType in ["pdbx_core", "pdbx_ihm"]:
                hashPath = self.getPdbHash(pdbid)
            else:  # csm
                if modelPath:
                    # sync upper/lower-case with pdbid above
                    hashPath = os.path.dirname(modelPath).lower()
                else:
                    hashPath = self.getCsmHash(pdbid)
            #
            if not hashPath:
                logger.error("Unable to determine hashPath for key %r - skipping", key)
                res.pop(key)
                continue

            if prependOutputContentType and prependOutputHash:
                pathToItem = os.path.join(targetFileDir, contentTypePrefix, hashPath, pdbid + targetFileSuffix)
            elif prependOutputContentType:
                pathToItem = os.path.join(targetFileDir, contentTypePrefix, pdbid + targetFileSuffix)
            elif prependOutputHash:
                pathToItem = os.path.join(targetFileDir, hashPath, pdbid + targetFileSuffix)
            else:
                pathToItem = os.path.join(targetFileDir, pdbid + targetFileSuffix)

            if Path(pathToItem).exists():
                t1 = Path(pathToItem).stat().st_mtime
                t2 = datetime.datetime.strptime(timeStamp, "%Y-%m-%dT%H:%M:%S%z").timestamp()
                if t1 >= t2:
                    res.pop(key)
        return res

    def splitIdListAndWriteToFiles(self, inputList, nFiles, outfileDir, outfilePrefix, sourceFile):
        """Split input ID list into equally distributed sublists of size nFiles.

        Write files to the given outfileDir and outfilePrefix.

        Returns:
            dict: dict of output file paths
                  {list_index: {"filePath": filePath, "numModels": len(sublist), "sourceFile": sourceFile}}
        """
        sublistSize = math.ceil(len(inputList) / nFiles)

        # Split the input list into n sublists
        if sublistSize < 1:
            raise ValueError(f"Sublist size {sublistSize}")
        else:
            sublists = [inputList[i: i + sublistSize] for i in range(0, len(inputList), sublistSize)]

        # Write each sublist to a separate file
        filePathMappingD = {}
        for idx, sublist in enumerate(sublists):
            index = idx + 1
            filePath = os.path.join(outfileDir, f"{outfilePrefix}-{index}.txt")
            with open(filePath, "w", encoding="utf-8") as file:
                # Write each string on its own line in the file
                for string in sublist:
                    file.write(f"{string}\n")
            filePathMappingD.update({str(index): {"filePath": filePath, "numModels": len(sublist), "sourceFile": sourceFile}})

        mappingFilePath = os.path.join(outfileDir, outfilePrefix + "_mapping.json")
        mU = MarshalUtil()
        ok = mU.doExport(mappingFilePath, filePathMappingD, fmt="json", indent=4)
        if not ok:
            raise ValueError("Failed to export mappingFilePath %r" % mappingFilePath)

        return filePathMappingD

    def loadCompleteCheck(self, op, **kwargs):
        if op not in ["pdbx_loader_check"]:
            logger.error("Unsupported operation %r - exiting", op)
            return False
        try:
            databaseName = kwargs.get("databaseName", None)
            collectionGroupName = kwargs.get("collectionGroupName", databaseName)
            contentType = kwargs.get("contentType", None)
            holdingsFilePath = kwargs.get("holdingsFilePath", None)
            minNpiValidationCount = kwargs.get("minNpiValidationCount", None)
            checkLoadWithHoldings = kwargs.get("checkLoadWithHoldings", False)
            completeIdCodeList, completeIdCodeCount = self.__getCompleteIdListCount(databaseName, contentType, holdingsFilePath)
            if not (completeIdCodeList or completeIdCodeCount):
                logger.error("Failed to get completeIdCodeList and completeIdCodeCount for database %r", databaseName)
                return False
            #
        except Exception as e:
            logger.exception("Argument and configuration processing failing with %s", str(e))
            return False
        #
        try:
            mw = PdbxLoader(
                self.__cfgOb,
                self.__cachePath,
                resourceName="MONGO_DB",
                verbose=self.__debugFlag,
            )
            ok = mw.loadCompleteCheck(
                collectionGroupName=collectionGroupName,
                contentType=contentType,
                completeIdCodeList=completeIdCodeList,
                completeIdCodeCount=completeIdCodeCount,
            )
            logger.info("loadCompleteCheck for collection group %s contentType %r (status %r)", collectionGroupName, contentType, ok)
            if collectionGroupName == "pdbx_core":
                if (not contentType or contentType == "pdbx_core"):  # only check validation data for PDB (not IHM)
                    validationDbMongoCheckName = collectionGroupName  # assumes that "pdbx_core" will remain its own DB
                    validationCollectionCheckMap = {
                        # map of collection names and minimum validation counts expected
                        "pdbx_core_nonpolymer_entity_instance": minNpiValidationCount,
                    }
                    for collection, minValidationCount in validationCollectionCheckMap.items():
                        if minValidationCount:
                            okV = mw.checkValidationDataCount(validationDbMongoCheckName, collection, minValidationCount)
                            logger.info("checkValidationDataCount for database %s coll %s (status %r)", validationDbMongoCheckName, collection, okV)
                            ok = ok and okV
                    #
                if checkLoadWithHoldings:
                    okH = mw.checkLoadedEntriesWithHoldingsCount(collectionGroupName)
                    logger.info("checkLoadedEntriesWithHoldingsCount (status %r)", okH)
                    ok = ok and okH
        #
        except Exception as e:
            logger.exception("Operation %r database %r failing with %s", op, databaseName, str(e))

        logger.info("Completed operation %r with status %r", op, ok)

        return ok

    def __getCompleteIdListCount(self, databaseName, contentType, holdingsFilePath):
        mU = MarshalUtil(workPath=self.__cachePath)
        #
        contentType = contentType if contentType else databaseName
        #
        if contentType == "pdbx_core":
            # Get list of ALL entries to be loaded for the current update cycle
            if not holdingsFilePath:
                holdingsFilePath = os.path.join(self.__cfgOb.getPath("PDB_REPO_URL", sectionName=self.__configName), "pdb/holdings/released_structures_last_modified_dates.json.gz")
            holdingsFileD = mU.doImport(holdingsFilePath, fmt="json")
            idL = [k.upper() for k in holdingsFileD]
            logger.info("Total number of entries to load: %d (obtained from file: %s)", len(idL), holdingsFilePath)
            return idL, len(idL)

        elif contentType == "pdbx_ihm":
            if not holdingsFilePath:
                holdingsFilePath = os.path.join(self.__cfgOb.getPath("PDB_REPO_URL", sectionName=self.__configName), "pdb_ihm/holdings/released_structures_last_modified_dates.json.gz")
            holdingsFileD = mU.doImport(holdingsFilePath, fmt="json")
            idL = [k.upper() for k in holdingsFileD]
            logger.info("Total number of IHM entries: %d (obtained from file: %s)", len(idL), holdingsFilePath)
            return idL, len(idL)

        elif contentType == "pdbx_comp_model_core":
            if not holdingsFilePath:
                holdingsFilePath = self.__cfgOb.getPath("PDBX_COMP_MODEL_HOLDINGS_LIST_PATH", sectionName=self.__configName)
            holdingsFileD = mU.doImport(holdingsFilePath, fmt="json")
            # Don't return the actual CSM file list since it will be unmanageable upon scaling
            return None, sum(holdingsFileD.values())

        else:
            logger.error("Unsupported database for completed load checking %s", databaseName)

        return None, None<|MERGE_RESOLUTION|>--- conflicted
+++ resolved
@@ -305,15 +305,9 @@
             logger.error("Unsupported operation %r - exiting", op)
             return False
 
-<<<<<<< HEAD
-        databaseName = kwargs.get("databaseName", None)  # 'pdbx_core' or 'pdbx_comp_model_core'
-        contentType = kwargs.get("contentType", None)
-        contentType = contentType if contentType else databaseName  # 'pdbx_core', 'pdbx_comp_model_core', 'pdbx_ihm'
-=======
         databaseName = kwargs.get("databaseName")  # 'pdbx_core' or 'pdbx_comp_model_core'
         contentType = kwargs.get("contentType", None)  # 'pdbx_core', 'pdbx_comp_model_core', 'pdbx_ihm'
-        contentType = contentType if contentType else databaseName
->>>>>>> 9fdaf952
+        contentType = contentType if contentType else databaseName  # 'pdbx_core', 'pdbx_comp_model_core', 'pdbx_ihm'
         holdingsFilePath = kwargs.get("holdingsFilePath", None)  # For CSMs: http://computed-models-internal-%s.rcsb.org/staging/holdings/computed-models-holdings-list.json
         loadFileListDir = kwargs.get("loadFileListDir")  # ExchangeDbConfig().loadFileListsDir
         splitFileListPrefix = kwargs.get("splitFileListPrefix")
