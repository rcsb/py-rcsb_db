__docformat__ = "restructuredtext en"
__author__ = "John Westbrook"
__email__ = "john.westbrook@rcsb.org"
__license__ = "Apache 2.0"
<<<<<<< HEAD
__version__ = "1.727"
=======
__version__ = "1.726"
>>>>>>> 3b9f287e
<|MERGE_RESOLUTION|>--- conflicted
+++ resolved
@@ -2,8 +2,4 @@
 __author__ = "John Westbrook"
 __email__ = "john.westbrook@rcsb.org"
 __license__ = "Apache 2.0"
-<<<<<<< HEAD
-__version__ = "1.727"
-=======
-__version__ = "1.726"
->>>>>>> 3b9f287e
+__version__ = "1.727"