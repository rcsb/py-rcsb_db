##
# File: RepoLoadExec.py
# Date: 15-Mar-2018  jdw
#
#  Execution wrapper  --  repository database loading utilities --
#  Updates:
#
#    21-Mar-2018 - jdw added content filters and separate collection for Bird chemical components
#    22-May-2018 - jdw add replacment load type, add options for input file paths
#    24-Mar-2018 - jdw add split collections for entries (preiliminary)
#    24-Mar-2018 - jdw add option to preserve paths from automatic repo scan
#    27-Mar-2018 - jdw update configuration handling and add support for mocking repository paths
#     4-Apr-2018 - jdw added option to prune documents to a size limit
#     3-Jul-2018 - jdw specialize for repository loading.
#    14-Jul-2018 - jdw add loading of separate
#    25-Jul-2018 - jdw die on input file path list processing error
#    20-Aug-2018 - jdw add load_pdbx_core load option
#     9-Sep-2018 - jdw expose --schema_level option
#     3-Dec-2018 - jdw add options to load specific core collections.
#    12-Dec-2018 - jdw add core_entity_monomer collection support
#    13-Dec-2018 - jdw add I/HM schema support
#    23-Nov-2021 - dwp Add pdbx_comp_model_core
#    19-Mar-2024 - dwp Updating arguments and making compatible with luigi workflow
#     5-Apr-2024 - dwp Change arguments and execution structure to make more flexible;
#                      Add arguments and logic to support CLI usage from weekly-update workflow;
#                      Add support for logging output to a specific file
#    25-Apr-2024 - dwp Add support for remote config file loading; use underscores instead of hyphens for arg choices
#    22-Jan-2025 - mjt Add Imgs format option flags
<<<<<<< HEAD
#    18-Feb-2025 - dwp Add support for IHM model loading by adding 'content_type' flag
#     5-Mar-2025 - js Add support for prepending content type and directory hash for splitIdList output
=======
#     5-Mar-2025 - js  Add support for prepending content type and directory hash for splitIdList output
>>>>>>> bd415873
##
__docformat__ = "restructuredtext en"
__author__ = "John Westbrook"
__email__ = "jwest@rcsb.rutgers.edu"
__license__ = "Apache 2.0"

import os
import sys
import argparse
import logging

from rcsb.db.wf.RepoLoadWorkflow import RepoLoadWorkflow
from rcsb.utils.config.ConfigUtil import ConfigUtil

HERE = os.path.abspath(os.path.dirname(__file__))
TOPDIR = os.path.dirname(os.path.dirname(os.path.dirname(HERE)))

# logging.basicConfig(level=logging.INFO, format="%(asctime)s [%(levelname)s]-%(module)s.%(funcName)s: %(message)s", stream=sys.stdout)
logger = logging.getLogger()


def main():
    parser = argparse.ArgumentParser()
    #
    parser.add_argument(
        "--op",
        default=None,
        required=True,
        help="Loading operation to perform",
        choices=["pdbx_loader", "build_resource_cache", "pdbx_db_wiper", "pdbx_id_list_splitter", "pdbx_loader_check", "etl_entity_sequence_clusters", "etl_repository_holdings"]
    )
    #
    parser.add_argument(
        "--load_type",
        default="replace",
        help="Type of load ('replace' for incremental and multi-worker load, 'full' for complete and fresh single-worker load)",
        choices=["replace", "full"],
    )
    #
    parser.add_argument(
        "--database",
        default=None,
        help="Database to load (most common choices are: 'pdbx_core', 'pdbx_comp_model_core', or 'bird_chem_comp_core')",
        choices=["pdbx_core", "pdbx_comp_model_core", "bird_chem_comp_core", "chem_comp", "chem_comp_core", "bird_chem_comp", "bird", "bird_family", "ihm_dev"],
    )
    #
    parser.add_argument("--config_path", default=None, help="Path to configuration options file")
    parser.add_argument("--config_name", default="site_info_remote_configuration", help="Configuration section name")
    parser.add_argument(
        "--document_style",
        default="rowwise_by_name_with_cardinality",
        help="Document organization (rowwise_by_name_with_cardinality|rowwise_by_name|columnwise_by_name|rowwise_by_id|rowwise_no_name",
    )
    parser.add_argument("--cache_path", default=None, help="Cache path for resource files")
    parser.add_argument("--num_proc", default=2, help="Number of processes to execute (default=2)")
    parser.add_argument("--chunk_size", default=10, help="Number of files loaded per process")
    parser.add_argument("--max_step_length", default=500, help="Maximum subList size (default=500)")
    parser.add_argument("--schema_level", default="min", help="Schema validation level (full|min)")
    parser.add_argument("--collection_list", default=None, help="Specific collections to load")
    #
    parser.add_argument("--load_id_list_path", default=None, help="Input file containing the list of IDs to load in the current iteration by a single worker")
    parser.add_argument("--holdings_file_path", default=None, help="File containing the complete list of all IDs (or holdings files) that will be loaded")
    parser.add_argument("--load_file_list_path", default=None, help="Input file containing load file path list (override automatic repository scan)")
    parser.add_argument("--fail_file_list_path", default=None, help="Output file containing file paths that fail to load")
    parser.add_argument("--save_file_list_path", default=None, help="Save repo file paths from automatic file system scan in this path")
    parser.add_argument("--load_file_list_dir", default=None, help="Directory path for storing load file lists")
    parser.add_argument(
        "--split_file_list_prefix",
        default=None,
        help="Filename prefix to use for naming the split sublists (overrides autoconstructed prefix; e.g., 'pdbx_core_ids' will become 'pdbx_core_ids-1.txt', 'pdbx_core_ids-2.txt')"
    )
    parser.add_argument("--num_sublists", default=None, help="Number of sublists to create/load for the associated database")
    parser.add_argument("--force_reload", default=False, action="store_true", help="Force re-load of provided ID list (i.e., don't just load delta; useful for manual/test runs).")
    parser.add_argument("--provider_types_exclude", default=None, help="Resource provider types to exclude")
<<<<<<< HEAD
    parser.add_argument("--content_type", default=None, help="Type of content to load ('pdbx_core', 'pdbx_comp_model_core', 'pdbx_ihm').")
    parser.add_argument("--prepend_output_content_type", action="store_true", default=False, help="Whether output path in downstream application has prepended content type (pdb, csm) before file name")
=======
    parser.add_argument(
        "--prepend_output_content_type",
        action="store_true",
        default=False,
        help="Whether output path in downstream application has prepended content type (pdb, csm) before file name"
    )
>>>>>>> bd415873
    parser.add_argument("--prepend_output_hash", action="store_true", default=False, help="Whether output path in downstream application has prepended hash before file name")
    #
    parser.add_argument("--db_type", default="mongo", help="Database server type (default=mongo)")
    parser.add_argument("--file_limit", default=None, help="Load file limit for testing")
    parser.add_argument("--prune_document_size", default=None, help="Prune large documents to this size limit (MB)")
    parser.add_argument("--regex_purge", default=False, action="store_true", help="Perform additional regex-based purge of all pre-existing documents for loadType != 'full'")
    parser.add_argument("--data_selectors", help="Data selectors, space-separated.", default=["PUBLIC_RELEASE"], required=False, nargs="+", metavar="")
    parser.add_argument("--disable_read_back_check", default=False, action="store_true", help="Disable read back check on all documents")
    parser.add_argument("--disable_merge_validation_reports", default=False, action="store_true", help="Disable merging of validation report data with the primary content type")
    parser.add_argument("--debug", default=False, action="store_true", help="Turn on verbose logging")
    parser.add_argument("--mock", default=False, action="store_true", help="Use MOCK repository configuration for testing")
    parser.add_argument("--rebuild_cache", default=False, action="store_true", help="Rebuild cached resource files")
    parser.add_argument("--rebuild_schema", default=False, action="store_true", help="Rebuild schema on-the-fly if not cached")
    parser.add_argument("--vrpt_repo_path", default=None, help="Path to validation report repository")
    parser.add_argument("--cluster_filename_template", default=None, help="Filename template for cluster files (e.g., clusters-by-entity-90.txt)")
    parser.add_argument("--min_npi_validation_count", default=None, help="Minimum number of nonpolymer entity instances expected to have validation data")
    parser.add_argument(
        "--check_load_with_holdings",
        default=False,
        action="store_true",
        help="Compare the number of loaded entries with the number expected by the holdings (for op 'pdbx_loader_check')"
    )
    parser.add_argument("--log_file_path", default=None, help="Path to runtime log file output.")
    #
    # args for imgs workflow format
    parser.add_argument(
        "--incremental_update",
        default=False,
        action="store_true",
        help="Whether the process should look at timestamps (see --target_file_dir and --target_file_suffix) to find a delta list of ids to update. Default is a full update."
    )
    parser.add_argument("--target_file_dir", default=None, help="Location of files for timestamp comparisons.")
    parser.add_argument("--target_file_suffix", default="", help="Suffix attached to pdb id for timestamp comparison file.")
    #
    args = parser.parse_args()
    #
    try:
        op, commonD, loadD = processArguments(args)
    except Exception as err:
        logger.exception("Argument processing problem %s", str(err))
        raise ValueError("Argument processing problem") from err
    #
    #
    # Log input arguments
    loadLogD = {k: v for d in [commonD, loadD] for k, v in d.items() if k != "inputIdCodeList"}
    logger.info("running load op %r on loadLogD %r:", op, loadLogD)
    #
    # Run the operation
    okR = False
    rlWf = RepoLoadWorkflow(**commonD)
    if op in ["pdbx_loader", "etl_entity_sequence_clusters", "etl_repository_holdings"]:
        okR = rlWf.load(op, **loadD)
    #
    elif op == "build_resource_cache":
        okR = rlWf.buildResourceCache(rebuildCache=True, providerTypeExcludeL=loadD["providerTypeExcludeL"])
    #
    elif op == "pdbx_id_list_splitter":
        okR = rlWf.splitIdList(op, **loadD)
    #
    elif op == "pdbx_db_wiper":
        okR = rlWf.removeAndRecreateDbCollections(op, **loadD)
    #
    elif op == "pdbx_loader_check":
        okR = rlWf.loadCompleteCheck(op, **loadD)
    #
    else:
        logger.error("Unsupported op %r", op)
    #
    logger.info("Operation %r completed with status %r", op, okR)
    #
    if not okR:
        logger.error("Operation %r failed with status %r", op, okR)
        raise ValueError("Operation %r failed" % op)


def processArguments(args):
    # Logging details
    logFilePath = args.log_file_path
    debugFlag = args.debug
    if debugFlag:
        logger.setLevel(logging.DEBUG)
    else:
        logger.setLevel(logging.INFO)
    if logFilePath:
        logDir = os.path.dirname(logFilePath)
        if not os.path.isdir(logDir):
            os.makedirs(logDir)
        handler = logging.FileHandler(logFilePath, mode="a")
        if debugFlag:
            handler.setLevel(logging.DEBUG)
        else:
            handler.setLevel(logging.INFO)
        formatter = logging.Formatter("%(asctime)s [%(levelname)s]-%(module)s.%(funcName)s: %(message)s")
        handler.setFormatter(formatter)
        logger.addHandler(handler)
    #
    # Configuration details
    configPath = args.config_path
    configName = args.config_name
    if not (configPath and configName):
        logger.error("Config path and/or name not provided: %r, %r", configPath, configName)
        raise ValueError("Config path and/or name not provided: %r, %r" % (configPath, configName))
    mockTopPath = os.path.join(TOPDIR, "rcsb", "mock-data") if args.mock else None
    logger.info("Using configuration file %r (section %r)", configPath, configName)
    cfgOb = ConfigUtil(configPath=configPath, defaultSectionName=configName, mockTopPath=mockTopPath)
    cfgObTmp = cfgOb.exportConfig()
    logger.info("Length of config object (%r)", len(cfgObTmp))
    if len(cfgObTmp) == 0:
        logger.error("Missing or access issue for config file %r", configPath)
        raise ValueError("Missing or access issue for config file %r" % configPath)
    else:
        del cfgObTmp
    #
    if args.vrpt_repo_path:
        vrptPath = args.vrpt_repo_path
        if not os.access(vrptPath, os.R_OK):
            logger.error("Unreadable validation report repository path %r", vrptPath)
            raise ValueError("Unreadable validation report repository path %r" % vrptPath)
        envName = cfgOb.get("VRPT_REPO_PATH_ENV", sectionName=configName)
        os.environ[envName] = vrptPath
        logger.info("Using alternate validation report path %s", os.getenv(envName))
    #
    # Do any additional argument checking
    op = args.op
    databaseName = args.database
    if not op:
        raise ValueError("Must supply a value to '--op' argument")
    if op == "pdbx_loader" and not databaseName:
        raise ValueError("Must supply a value to '--database' argument for op type 'pdbx-loader")
    #
    if databaseName == "bird_family":  # Not sure if this is relevant anymore
        dataSelectors = ["BIRD_FAMILY_PUBLIC_RELEASE"]
    else:
        dataSelectors = args.data_selectors if args.data_selectors else ["PUBLIC_RELEASE"]
    #
    if args.document_style not in ["rowwise_by_name", "rowwise_by_name_with_cardinality", "columnwise_by_name", "rowwise_by_id", "rowwise_no_name"]:
        logger.error("Unsupported document style %s", args.document_style)
    #
    cachePath = args.cache_path if args.cache_path else "."
    cachePath = os.path.abspath(cachePath)

    # Now collect arguments into dictionaries
    commonD = {
        "configPath": configPath,
        "configName": configName,
        "cachePath": cachePath,
        "mockTopPath": mockTopPath,
        "debugFlag": debugFlag,
    }
    loadD = {
        "databaseName": databaseName,
        "collectionNameList": args.collection_list,
        "loadType": args.load_type,
        "numProc": int(args.num_proc),
        "chunkSize": int(args.chunk_size),
        "maxStepLength": int(args.max_step_length),
        "dbType": args.db_type,
        "fileLimit": int(args.file_limit) if args.file_limit else None,
        "readBackCheck": not args.disable_read_back_check,
        "rebuildSchemaFlag": args.rebuild_schema,
        "holdingsFilePath": args.holdings_file_path,
        "failedFilePath": args.fail_file_list_path,
        "loadIdListPath": args.load_id_list_path,
        "loadFileListPath": args.load_file_list_path,
        "saveInputFileListPath": args.save_file_list_path,
        "loadFileListDir": args.load_file_list_dir,
        "splitFileListPrefix": args.split_file_list_prefix,
        "numSublistFiles": int(args.num_sublists) if args.num_sublists else None,
        "schemaLevel": args.schema_level if args.schema_level in ["min", "full", "minimum"] else None,
        "pruneDocumentSize": float(args.prune_document_size) if args.prune_document_size else None,
        "regexPurge": args.regex_purge,
        "documentStyle": args.document_style,
        "dataSelectors": dataSelectors,
        "mergeValidationReports": not args.disable_merge_validation_reports,
        "providerTypeExcludeL": args.provider_types_exclude,
        "clusterFileNameTemplate": args.cluster_filename_template,
        "rebuildCache": args.rebuild_cache,
        "forceReload": args.force_reload,
        "contentType": args.content_type,
        "minNpiValidationCount": int(args.min_npi_validation_count) if args.min_npi_validation_count else None,
        "checkLoadWithHoldings": args.check_load_with_holdings,
        "incrementalUpdate": args.incremental_update,
        "targetFileDir": args.target_file_dir,
        "targetFileSuffix": args.target_file_suffix,
        "prependOutputContentType": args.prepend_output_content_type,
        "prependOutputHash": args.prepend_output_hash
    }

    return op, commonD, loadD


if __name__ == "__main__":
    try:
        main()
    except Exception as e:
        logger.exception("Run failed %s", str(e))
        sys.exit(1)<|MERGE_RESOLUTION|>--- conflicted
+++ resolved
@@ -26,12 +26,8 @@
 #                      Add support for logging output to a specific file
 #    25-Apr-2024 - dwp Add support for remote config file loading; use underscores instead of hyphens for arg choices
 #    22-Jan-2025 - mjt Add Imgs format option flags
-<<<<<<< HEAD
-#    18-Feb-2025 - dwp Add support for IHM model loading by adding 'content_type' flag
-#     5-Mar-2025 - js Add support for prepending content type and directory hash for splitIdList output
-=======
 #     5-Mar-2025 - js  Add support for prepending content type and directory hash for splitIdList output
->>>>>>> bd415873
+#     7-Apr-2025 - dwp Add support for IHM model loading by adding 'content_type' flag
 ##
 __docformat__ = "restructuredtext en"
 __author__ = "John Westbrook"
@@ -106,17 +102,13 @@
     parser.add_argument("--num_sublists", default=None, help="Number of sublists to create/load for the associated database")
     parser.add_argument("--force_reload", default=False, action="store_true", help="Force re-load of provided ID list (i.e., don't just load delta; useful for manual/test runs).")
     parser.add_argument("--provider_types_exclude", default=None, help="Resource provider types to exclude")
-<<<<<<< HEAD
     parser.add_argument("--content_type", default=None, help="Type of content to load ('pdbx_core', 'pdbx_comp_model_core', 'pdbx_ihm').")
-    parser.add_argument("--prepend_output_content_type", action="store_true", default=False, help="Whether output path in downstream application has prepended content type (pdb, csm) before file name")
-=======
     parser.add_argument(
         "--prepend_output_content_type",
         action="store_true",
         default=False,
         help="Whether output path in downstream application has prepended content type (pdb, csm) before file name"
     )
->>>>>>> bd415873
     parser.add_argument("--prepend_output_hash", action="store_true", default=False, help="Whether output path in downstream application has prepended hash before file name")
     #
     parser.add_argument("--db_type", default="mongo", help="Database server type (default=mongo)")
