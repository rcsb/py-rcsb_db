##
# File: RepoLoadExec.py
# Date: 15-Mar-2018  jdw
#
#  Execution wrapper  --  repository database loading utilities --
#  Updates:
#
#    21-Mar-2018 - jdw added content filters and separate collection for Bird chemical components
#    22-May-2018 - jdw add replacment load type, add options for input file paths
#    24-Mar-2018 - jdw add split collections for entries (preiliminary)
#    24-Mar-2018 - jdw add option to preserve paths from automatic repo scan
#    27-Mar-2018 - jdw update configuration handling and add support for mocking repository paths
#     4-Apr-2018 - jdw added option to prune documents to a size limit
#     3-Jul-2018 - jdw specialize for repository loading.
#    14-Jul-2018 - jdw add loading of separate
#    25-Jul-2018 - jdw die on input file path list processing error
#    20-Aug-2018 - jdw add load_pdbx_core load option
#     9-Sep-2018 - jdw expose --schema_level option
#     3-Dec-2018 - jdw add options to load specific core collections.
#    12-Dec-2018 - jdw add core_entity_monomer collection support
#    13-Dec-2018 - jdw add I/HM schema support
#    23-Nov-2021 - dwp Add pdbx_comp_model_core
#    19-Mar-2024 - dwp Updating arguments and making compatible with luigi workflow
#     5-Apr-2024 - dwp Change arguments and execution structure to make more flexible;
#                      Add arguments and logic to support CLI usage from weekly-update workflow;
#                      Add support for logging output to a specific file
#    25-Apr-2024 - dwp Add support for remote config file loading; use underscores instead of hyphens for arg choices
<<<<<<< HEAD
#    28-Jan-2025 - dwp Add support for IHM model loading by adding 'content_type' flag
=======
#    22-Jan-2025 - mjt Add Imgs format option flags
>>>>>>> 1e57b779
##
__docformat__ = "restructuredtext en"
__author__ = "John Westbrook"
__email__ = "jwest@rcsb.rutgers.edu"
__license__ = "Apache 2.0"

import os
import sys
import argparse
import logging

from rcsb.db.wf.RepoLoadWorkflow import RepoLoadWorkflow
from rcsb.utils.config.ConfigUtil import ConfigUtil

HERE = os.path.abspath(os.path.dirname(__file__))
TOPDIR = os.path.dirname(os.path.dirname(os.path.dirname(HERE)))

# logging.basicConfig(level=logging.INFO, format="%(asctime)s [%(levelname)s]-%(module)s.%(funcName)s: %(message)s", stream=sys.stdout)
logger = logging.getLogger()


def main():
    parser = argparse.ArgumentParser()
    #
    parser.add_argument(
        "--op",
        default=None,
        required=True,
        help="Loading operation to perform",
        choices=["pdbx_loader", "build_resource_cache", "pdbx_db_wiper", "pdbx_id_list_splitter", "pdbx_loader_check", "etl_entity_sequence_clusters", "etl_repository_holdings"]
    )
    #
    parser.add_argument(
        "--load_type",
        default="replace",
        help="Type of load ('replace' for incremental and multi-worker load, 'full' for complete and fresh single-worker load)",
        choices=["replace", "full"],
    )
    #
    parser.add_argument(
        "--database",
        default=None,
        help="Database to load (most common choices are: 'pdbx_core', 'pdbx_comp_model_core', or 'bird_chem_comp_core')",
        choices=["pdbx_core", "pdbx_comp_model_core", "bird_chem_comp_core", "chem_comp", "chem_comp_core", "bird_chem_comp", "bird", "bird_family", "ihm_dev"],
    )
    #
    parser.add_argument("--config_path", default=None, help="Path to configuration options file")
    parser.add_argument("--config_name", default="site_info_remote_configuration", help="Configuration section name")
    parser.add_argument(
        "--document_style",
        default="rowwise_by_name_with_cardinality",
        help="Document organization (rowwise_by_name_with_cardinality|rowwise_by_name|columnwise_by_name|rowwise_by_id|rowwise_no_name",
    )
    parser.add_argument("--cache_path", default=None, help="Cache path for resource files")
    parser.add_argument("--num_proc", default=2, help="Number of processes to execute (default=2)")
    parser.add_argument("--chunk_size", default=10, help="Number of files loaded per process")
    parser.add_argument("--max_step_length", default=500, help="Maximum subList size (default=500)")
    parser.add_argument("--schema_level", default="min", help="Schema validation level (full|min)")
    parser.add_argument("--collection_list", default=None, help="Specific collections to load")
    #
    parser.add_argument("--load_id_list_path", default=None, help="Input file containing the list of IDs to load in the current iteration by a single worker")
    parser.add_argument("--holdings_file_path", default=None, help="File containing the complete list of all IDs (or holdings files) that will be loaded")
    parser.add_argument("--load_file_list_path", default=None, help="Input file containing load file path list (override automatic repository scan)")
    parser.add_argument("--fail_file_list_path", default=None, help="Output file containing file paths that fail to load")
    parser.add_argument("--save_file_list_path", default=None, help="Save repo file paths from automatic file system scan in this path")
    parser.add_argument("--load_file_list_dir", default=None, help="Directory path for storing load file lists")
    parser.add_argument("--load_file_list_prefix", default=None, help="Filename prefix for load file lists")
    parser.add_argument("--num_sublists", default=None, help="Number of sublists to create/load for the associated database")
    parser.add_argument("--force_reload", default=False, action="store_true", help="Force re-load of provided ID list (i.e., don't just load delta; useful for manual/test runs).")
    parser.add_argument("--provider_types_exclude", default=None, help="Resource provider types to exclude")
    parser.add_argument("--content_type", default=None, help="Type of content to load ('pdbx_core', 'pdbx_comp_model_core', 'pdbx_ihm').")
    #
    parser.add_argument("--db_type", default="mongo", help="Database server type (default=mongo)")
    parser.add_argument("--file_limit", default=None, help="Load file limit for testing")
    parser.add_argument("--prune_document_size", default=None, help="Prune large documents to this size limit (MB)")
    parser.add_argument("--regex_purge", default=False, action="store_true", help="Perform additional regex-based purge of all pre-existing documents for loadType != 'full'")
    parser.add_argument("--data_selectors", help="Data selectors, space-separated.", default=["PUBLIC_RELEASE"], required=False, nargs="+", metavar="")
    parser.add_argument("--disable_read_back_check", default=False, action="store_true", help="Disable read back check on all documents")
    parser.add_argument("--disable_merge_validation_reports", default=False, action="store_true", help="Disable merging of validation report data with the primary content type")
    parser.add_argument("--debug", default=False, action="store_true", help="Turn on verbose logging")
    parser.add_argument("--mock", default=False, action="store_true", help="Use MOCK repository configuration for testing")
    parser.add_argument("--rebuild_cache", default=False, action="store_true", help="Rebuild cached resource files")
    parser.add_argument("--rebuild_schema", default=False, action="store_true", help="Rebuild schema on-the-fly if not cached")
    parser.add_argument("--vrpt_repo_path", default=None, help="Path to validation report repository")
    parser.add_argument("--cluster_filename_template", default=None, help="Filename template for cluster files (e.g., clusters-by-entity-90.txt)")
    parser.add_argument("--min_npi_validation_count", default=None, help="Minimum number of nonpolymer entity instances expected to have validation data")
    parser.add_argument(
        "--check_load_with_holdings",
        default=False,
        action="store_true",
        help="Compare the number of loaded entries with the number expected by the holdings (for op 'pdbx_loader_check')"
    )
    parser.add_argument("--log_file_path", default=None, help="Path to runtime log file output.")
    #
    # args for imgs workflow format
    parser.add_argument(
        "--incremental_update",
        default=False,
        action="store_true",
        help="Whether the process should look at timestamps (see --target_file_dir and --target_file_suffix) to find a delta list of ids to update. Default is a full update."
    )
    parser.add_argument("--target_file_dir", default=None, help="Location of files for timestamp comparisons.")
    parser.add_argument("--target_file_suffix", default="", help="Suffix attached to pdb id for timestamp comparison file.")
    #
    args = parser.parse_args()
    #
    try:
        op, commonD, loadD = processArguments(args)
    except Exception as err:
        logger.exception("Argument processing problem %s", str(err))
        raise ValueError("Argument processing problem") from err
    #
    #
    # Log input arguments
    loadLogD = {k: v for d in [commonD, loadD] for k, v in d.items() if k != "inputIdCodeList"}
    logger.info("running load op %r on loadLogD %r:", op, loadLogD)
    #
    # Run the operation
    okR = False
    rlWf = RepoLoadWorkflow(**commonD)
    if op in ["pdbx_loader", "etl_entity_sequence_clusters", "etl_repository_holdings"]:
        okR = rlWf.load(op, **loadD)
    #
    elif op == "build_resource_cache":
        okR = rlWf.buildResourceCache(rebuildCache=True, providerTypeExcludeL=loadD["providerTypeExcludeL"])
    #
    elif op == "pdbx_id_list_splitter":
        okR = rlWf.splitIdList(op, **loadD)
    #
    elif op == "pdbx_db_wiper":
        okR = rlWf.removeAndRecreateDbCollections(op, **loadD)
    #
    elif op == "pdbx_loader_check":
        okR = rlWf.loadCompleteCheck(op, **loadD)
    #
    else:
        logger.error("Unsupported op %r", op)
    #
    logger.info("Operation %r completed with status %r", op, okR)
    #
    if not okR:
        logger.error("Operation %r failed with status %r", op, okR)
        raise ValueError("Operation %r failed" % op)


def processArguments(args):
    # Logging details
    logFilePath = args.log_file_path
    debugFlag = args.debug
    if debugFlag:
        logger.setLevel(logging.DEBUG)
    else:
        logger.setLevel(logging.INFO)
    if logFilePath:
        logDir = os.path.dirname(logFilePath)
        if not os.path.isdir(logDir):
            os.makedirs(logDir)
        handler = logging.FileHandler(logFilePath, mode="a")
        if debugFlag:
            handler.setLevel(logging.DEBUG)
        else:
            handler.setLevel(logging.INFO)
        formatter = logging.Formatter("%(asctime)s [%(levelname)s]-%(module)s.%(funcName)s: %(message)s")
        handler.setFormatter(formatter)
        logger.addHandler(handler)
    #
    # Configuration details
    configPath = args.config_path
    configName = args.config_name
    if not (configPath and configName):
        logger.error("Config path and/or name not provided: %r, %r", configPath, configName)
        raise ValueError("Config path and/or name not provided: %r, %r" % (configPath, configName))
    mockTopPath = os.path.join(TOPDIR, "rcsb", "mock-data") if args.mock else None
    logger.info("Using configuration file %r (section %r)", configPath, configName)
    cfgOb = ConfigUtil(configPath=configPath, defaultSectionName=configName, mockTopPath=mockTopPath)
    cfgObTmp = cfgOb.exportConfig()
    logger.info("Length of config object (%r)", len(cfgObTmp))
    if len(cfgObTmp) == 0:
        logger.error("Missing or access issue for config file %r", configPath)
        raise ValueError("Missing or access issue for config file %r" % configPath)
    else:
        del cfgObTmp
    #
    if args.vrpt_repo_path:
        vrptPath = args.vrpt_repo_path
        if not os.access(vrptPath, os.R_OK):
            logger.error("Unreadable validation report repository path %r", vrptPath)
            raise ValueError("Unreadable validation report repository path %r" % vrptPath)
        envName = cfgOb.get("VRPT_REPO_PATH_ENV", sectionName=configName)
        os.environ[envName] = vrptPath
        logger.info("Using alternate validation report path %s", os.getenv(envName))
    #
    # Do any additional argument checking
    op = args.op
    databaseName = args.database
    if not op:
        raise ValueError("Must supply a value to '--op' argument")
    if op == "pdbx_loader" and not databaseName:
        raise ValueError("Must supply a value to '--database' argument for op type 'pdbx-loader")
    #
    if databaseName == "bird_family":  # Not sure if this is relevant anymore
        dataSelectors = ["BIRD_FAMILY_PUBLIC_RELEASE"]
    else:
        dataSelectors = args.data_selectors if args.data_selectors else ["PUBLIC_RELEASE"]
    #
    if args.document_style not in ["rowwise_by_name", "rowwise_by_name_with_cardinality", "columnwise_by_name", "rowwise_by_id", "rowwise_no_name"]:
        logger.error("Unsupported document style %s", args.document_style)
    #
    cachePath = args.cache_path if args.cache_path else "."
    cachePath = os.path.abspath(cachePath)

    # Now collect arguments into dictionaries
    commonD = {
        "configPath": configPath,
        "configName": configName,
        "cachePath": cachePath,
        "mockTopPath": mockTopPath,
        "debugFlag": debugFlag,
    }
    loadD = {
        "databaseName": databaseName,
        "collectionNameList": args.collection_list,
        "loadType": args.load_type,
        "numProc": int(args.num_proc),
        "chunkSize": int(args.chunk_size),
        "maxStepLength": int(args.max_step_length),
        "dbType": args.db_type,
        "fileLimit": int(args.file_limit) if args.file_limit else None,
        "readBackCheck": not args.disable_read_back_check,
        "rebuildSchemaFlag": args.rebuild_schema,
        "holdingsFilePath": args.holdings_file_path,
        "failedFilePath": args.fail_file_list_path,
        "loadIdListPath": args.load_id_list_path,
        "loadFileListPath": args.load_file_list_path,
        "saveInputFileListPath": args.save_file_list_path,
        "loadFileListDir": args.load_file_list_dir,
        "loadFileListPrefix": args.load_file_list_prefix,
        "numSublistFiles": int(args.num_sublists) if args.num_sublists else None,
        "schemaLevel": args.schema_level if args.schema_level in ["min", "full", "minimum"] else None,
        "pruneDocumentSize": float(args.prune_document_size) if args.prune_document_size else None,
        "regexPurge": args.regex_purge,
        "documentStyle": args.document_style,
        "dataSelectors": dataSelectors,
        "mergeValidationReports": not args.disable_merge_validation_reports,
        "providerTypeExcludeL": args.provider_types_exclude,
        "clusterFileNameTemplate": args.cluster_filename_template,
        "rebuildCache": args.rebuild_cache,
        "forceReload": args.force_reload,
        "contentType": args.content_type,
        "minNpiValidationCount": int(args.min_npi_validation_count) if args.min_npi_validation_count else None,
        "checkLoadWithHoldings": args.check_load_with_holdings,
        "incrementalUpdate": args.incremental_update,
        "targetFileDir": args.target_file_dir,
        "targetFileSuffix": args.target_file_suffix,
    }

    return op, commonD, loadD


if __name__ == "__main__":
    try:
        main()
    except Exception as e:
        logger.exception("Run failed %s", str(e))
        sys.exit(1)<|MERGE_RESOLUTION|>--- conflicted
+++ resolved
@@ -25,11 +25,8 @@
 #                      Add arguments and logic to support CLI usage from weekly-update workflow;
 #                      Add support for logging output to a specific file
 #    25-Apr-2024 - dwp Add support for remote config file loading; use underscores instead of hyphens for arg choices
-<<<<<<< HEAD
-#    28-Jan-2025 - dwp Add support for IHM model loading by adding 'content_type' flag
-=======
 #    22-Jan-2025 - mjt Add Imgs format option flags
->>>>>>> 1e57b779
+#    18-Feb-2025 - dwp Add support for IHM model loading by adding 'content_type' flag
 ##
 __docformat__ = "restructuredtext en"
 __author__ = "John Westbrook"
